--- conflicted
+++ resolved
@@ -2,10 +2,6 @@
 
 use futures_util::{SinkExt, StreamExt};
 use live_compositor::{config::read_config, server};
-<<<<<<< HEAD
-use log::error;
-=======
->>>>>>> e53b2530
 use reqwest::{blocking::Response, StatusCode};
 use std::{
     env,
@@ -59,11 +55,7 @@
             }
         });
 
-<<<<<<< HEAD
-        start_websocket_thread();
-=======
         start_server_msg_listener();
->>>>>>> e53b2530
     });
     server::run();
 }
@@ -84,11 +76,7 @@
     Ok(())
 }
 
-<<<<<<< HEAD
-pub fn start_websocket_thread() {
-=======
 pub fn start_server_msg_listener() {
->>>>>>> e53b2530
     thread::Builder::new()
         .name("Websocket Thread".to_string())
         .spawn(|| {
@@ -207,7 +195,6 @@
 struct AssetData {
     url: String,
     path: PathBuf,
-<<<<<<< HEAD
 }
 
 fn download_all_assets() -> Result<()> {
@@ -224,16 +211,12 @@
         path: examples_root_dir().join("examples/assets/sample_1280_720.mp4"),
     }];
 
-    let any_asset_downloaded = assets
-        .iter()
-        .map(download_asset)
-        .any(|download_result| download_result.is_ok());
-
-    if !any_asset_downloaded {
-        return Err(anyhow!(
-            "Error while downloading assets, couldn't download any"
-        ));
-    }
+    for asset in assets {
+        if let Err(err) = download_asset(&asset) {
+            warn!(?asset, "Error while downloading asset: {err}");
+        }
+    }
+
     Ok(())
 }
 
@@ -245,41 +228,6 @@
         TestSample::ElephantsDream => {
             Some(examples_root_dir().join("examples/assets/ElephantsDream.mp4"))
         }
-=======
-}
-
-fn download_all_assets() -> Result<()> {
-    let assets = [AssetData {
-        url: String::from("https://commondatastorage.googleapis.com/gtv-videos-bucket/sample/BigBuckBunny.mp4"),
-        path: examples_root_dir().join("examples/assets/BigBuckBunny.mp4"),
-    },
-    AssetData {
-        url: String::from("http://commondatastorage.googleapis.com/gtv-videos-bucket/sample/ElephantsDream.mp4"),
-        path: examples_root_dir().join("examples/assets/ElephantsDream.mp4"),
-    },
-    AssetData {
-        url: String::from("https://filesamples.com/samples/video/mp4/sample_1280x720.mp4"),
-        path: examples_root_dir().join("examples/assets/sample_1280_720.mp4"),
-    }];
-
-    for asset in assets {
-        if let Err(err) = download_asset(&asset) {
-            warn!(?asset, "Error while downloading asset: {err}");
-        }
-    }
-
-    Ok(())
-}
-
-fn map_asset_to_path(asset: &TestSample) -> Option<PathBuf> {
-    match asset {
-        TestSample::BigBuckBunny => {
-            Some(examples_root_dir().join("examples/assets/BigBuckBunny.mp4"))
-        }
-        TestSample::ElephantsDream => {
-            Some(examples_root_dir().join("examples/assets/ElephantsDream.mp4"))
-        }
->>>>>>> e53b2530
         TestSample::Sample | TestSample::SampleLoop => {
             Some(examples_root_dir().join("examples/assets/sample_1280_720.mp4"))
         }
