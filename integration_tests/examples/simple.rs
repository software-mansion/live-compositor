--- conflicted
+++ resolved
@@ -5,13 +5,8 @@
 use std::time::Duration;
 
 use integration_tests::{
-<<<<<<< HEAD
-    examples::{self, download_file, start_websocket_thread},
-    ffmpeg::{start_ffmpeg_receive, start_ffmpeg_send_video},
-=======
     examples::{self, run_example, TestSample},
     ffmpeg::{start_ffmpeg_receive, start_ffmpeg_send_sample},
->>>>>>> e53b2530
 };
 
 const VIDEO_RESOLUTION: Resolution = Resolution {
@@ -30,14 +25,6 @@
 fn client_code() -> Result<()> {
     info!("[example] Start listening on output port.");
     start_ffmpeg_receive(Some(OUTPUT_PORT), None)?;
-<<<<<<< HEAD
-    thread::sleep(Duration::from_secs(2));
-    start_websocket_thread();
-
-    info!("[example] Download sample.");
-    let sample_path = download_file(SAMPLE_FILE_URL, SAMPLE_FILE_PATH)?;
-=======
->>>>>>> e53b2530
 
     info!("[example] Send register input request.");
     examples::post(
@@ -100,10 +87,6 @@
     info!("[example] Start pipeline");
     examples::post("start", &json!({}))?;
 
-<<<<<<< HEAD
-    start_ffmpeg_send_video(IP, INPUT_PORT, sample_path)?;
-=======
     start_ffmpeg_send_sample(IP, Some(INPUT_PORT), None, TestSample::SampleLoop)?;
->>>>>>> e53b2530
     Ok(())
 }