use serde::{Deserialize, Serialize};
use std::{fmt::Display, sync::Arc};

use crate::renderer_spec::RendererId;

use self::{
<<<<<<< HEAD
    builtin_transformations::BuiltinTransformationSpec,
=======
    builtin_transformations::BuiltinTransformation,
>>>>>>> e053d3c4
    text_spec::{TextDimensions, TextSpec},
};

pub mod builtin_transformations;
pub mod text_spec;

pub const MAX_NODE_RESOLUTION: Resolution = Resolution {
    width: 7682,
    height: 4320,
};

#[derive(Debug, Clone, Copy, PartialEq, Eq, Hash, Serialize, Deserialize)]
pub struct Resolution {
    pub width: usize,
    pub height: usize,
}

#[derive(Debug, Clone, Hash, PartialEq, Eq, Serialize, Deserialize)]
pub struct NodeId(pub Arc<str>);

#[derive(Debug, Clone, Hash, PartialEq, Eq, Serialize, Deserialize)]
pub struct InputId(pub NodeId);

#[derive(Debug, Clone, Hash, PartialEq, Eq, Serialize, Deserialize)]
pub struct OutputId(pub NodeId);

impl Display for InputId {
    fn fmt(&self, f: &mut std::fmt::Formatter<'_>) -> std::fmt::Result {
        self.0 .0.fmt(f)
    }
}

impl Display for OutputId {
    fn fmt(&self, f: &mut std::fmt::Formatter<'_>) -> std::fmt::Result {
        self.0 .0.fmt(f)
    }
}

impl Display for NodeId {
    fn fmt(&self, f: &mut std::fmt::Formatter<'_>) -> std::fmt::Result {
        self.0.fmt(f)
    }
}

impl From<NodeId> for InputId {
    fn from(value: NodeId) -> Self {
        Self(value)
    }
}

impl From<NodeId> for OutputId {
    fn from(value: NodeId) -> Self {
        Self(value)
    }
}

/// SceneSpec represents configuration that can be used to create new Scene
/// or update an existing one.
#[derive(Serialize, Deserialize)]
pub struct SceneSpec {
    pub nodes: Vec<NodeSpec>,
    pub outputs: Vec<OutputSpec>,
}

#[derive(Serialize, Deserialize)]
pub struct OutputSpec {
    pub output_id: OutputId,
    pub input_pad: NodeId,
}

/// NodeSpec provides a configuration necessary to construct Node. Node is a core
/// abstraction in the rendering pipeline, it represents a logic that transforms
/// zero or more inputs into an output stream. Most nodes are wrappers over the
/// renderers and just a way to provide parameters to them.
///
/// Distinction whether logic should be part of the Node or Renderer should be based
/// on how long the initialization is. Heavy operations should be part of renderer and
/// light ones part of the Node. Simple rule of thumb for what is heavy/light is answer
/// to the question: Would it still work if it's done every frame.
#[derive(Serialize, Deserialize)]
pub struct NodeSpec {
    pub node_id: NodeId,
    #[serde(default)]
    pub input_pads: Vec<NodeId>,
    #[serde(flatten)]
    pub params: NodeParams,
}

#[derive(Serialize, Deserialize, Clone)]
#[serde(tag = "type", rename_all = "snake_case")]
pub enum NodeParams {
    WebRenderer {
        instance_id: RendererId,
    },
    Shader {
        shader_id: RendererId,
        shader_params: Option<ShaderParam>,
        resolution: Resolution,
    },
    TextRenderer {
        #[serde(flatten)]
        text_params: TextSpec,
        resolution: TextDimensions,
    },
    Image {
        image_id: RendererId,
    },
    #[serde(rename = "built-in")]
    Builtin {
        #[serde(flatten)]
        transformation: BuiltinTransformation,
        resolution: Resolution,
    },
    #[serde(rename = "built-in")]
    Builtin {
        #[serde(flatten)]
        transformation: BuiltinTransformationSpec,
        resolution: Resolution,
    },
}

#[derive(Debug, Serialize, Deserialize, Clone)]
#[serde(tag = "type", rename_all = "snake_case", content = "value")]
pub enum ShaderParam {
    F32(f32),
    U32(u32),
    I32(i32),
    List(Vec<ShaderParam>),
    Struct(Vec<ShaderParamStructField>),
}

#[derive(Debug, Serialize, Deserialize, Clone)]
pub struct ShaderParamStructField {
    pub field_name: String,
    #[serde(flatten)]
    pub value: ShaderParam,
}<|MERGE_RESOLUTION|>--- conflicted
+++ resolved
@@ -4,11 +4,7 @@
 use crate::renderer_spec::RendererId;
 
 use self::{
-<<<<<<< HEAD
     builtin_transformations::BuiltinTransformationSpec,
-=======
-    builtin_transformations::BuiltinTransformation,
->>>>>>> e053d3c4
     text_spec::{TextDimensions, TextSpec},
 };
 
@@ -119,12 +115,6 @@
     #[serde(rename = "built-in")]
     Builtin {
         #[serde(flatten)]
-        transformation: BuiltinTransformation,
-        resolution: Resolution,
-    },
-    #[serde(rename = "built-in")]
-    Builtin {
-        #[serde(flatten)]
         transformation: BuiltinTransformationSpec,
         resolution: Resolution,
     },
