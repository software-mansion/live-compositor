--- conflicted
+++ resolved
@@ -19,9 +19,7 @@
     "video_compositor_with_web_rendering_darwin_x86_64.tar.gz";
 
 pub fn bundle_macos_app() -> Result<()> {
-    env_logger::init_from_env(
-        env_logger::Env::default().filter_or(env_logger::DEFAULT_FILTER_ENV, "info"),
-    );
+    tracing_subscriber::fmt().init();
 
     if cfg!(target_arch = "x86_64") {
         bundle_app(INTEL_MAC_TARGET, INTEL_OUTPUT_FILE, false)?;
@@ -35,17 +33,12 @@
     Ok(())
 }
 
-<<<<<<< HEAD
 fn bundle_app(target: &'static str, output_name: &str, enable_web_rendering: bool) -> Result<()> {
     if enable_web_rendering {
         info!("Bundling compositor with web rendering");
     } else {
         info!("Bundling compositor without web rendering");
     }
-=======
-fn bundle_app(target: &'static str, output_name: &'static str) -> Result<()> {
-    tracing_subscriber::fmt().init();
->>>>>>> 084dee80
 
     let root_dir_str = env!("CARGO_MANIFEST_DIR");
     let root_dir: PathBuf = root_dir_str.into();
