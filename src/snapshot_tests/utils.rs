--- conflicted
+++ resolved
@@ -41,15 +41,7 @@
     rgba_data
 }
 
-<<<<<<< HEAD
-pub(super) fn are_snapshots_near_equal(
-    old_snapshot: &[u8],
-    new_snapshot: &[u8],
-    allowed_error: f32,
-) -> bool {
-=======
 pub(super) fn snapshots_diff(old_snapshot: &[u8], new_snapshot: &[u8]) -> f32 {
->>>>>>> 59b770d8
     if old_snapshot.len() != new_snapshot.len() {
         return 10000.0;
     }
@@ -59,11 +51,7 @@
         .map(|(a, b)| (*a as i32 - *b as i32).pow(2) as f32)
         .sum();
 
-<<<<<<< HEAD
-    (square_error / old_snapshot.len() as f32) < allowed_error
-=======
     square_error / old_snapshot.len() as f32
->>>>>>> 59b770d8
 }
 
 pub(super) fn create_renderer(
