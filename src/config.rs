use std::{
    env,
    path::{Path, PathBuf},
    str::FromStr,
    sync::Arc,
    time::Duration,
};

use compositor_pipeline::queue::{self, QueueOptions};
use compositor_render::{web_renderer::WebRendererInitOptions, Framerate, WgpuFeatures};
use rand::Rng;
use tracing::error;

use crate::logger::FfmpegLogLevel;

#[derive(Debug, Clone)]
pub struct Config {
    pub instance_id: String,
    pub api_port: u16,
    pub logger: LoggerConfig,
    pub stream_fallback_timeout: Duration,
    pub web_renderer: WebRendererInitOptions,
    pub force_gpu: bool,
    pub download_root: PathBuf,
    pub queue_options: QueueOptions,
    pub output_sample_rate: u32,
    pub stun_servers: Arc<Vec<String>>,
    pub required_wgpu_features: WgpuFeatures,
<<<<<<< HEAD
    pub whip_whep_server_port: u16,
    pub start_whip_whep: bool,
=======
    pub load_system_fonts: bool,
>>>>>>> c030d0f1
}

#[derive(Debug, Clone)]
pub struct LoggerConfig {
    pub ffmpeg_logger_level: FfmpegLogLevel,
    pub format: LoggerFormat,
    pub level: String,
    pub log_file: Option<Arc<Path>>,
}

#[derive(Debug, Copy, Clone)]
pub enum LoggerFormat {
    Pretty,
    Json,
    Compact,
}

impl FromStr for LoggerFormat {
    type Err = &'static str;

    fn from_str(s: &str) -> Result<Self, Self::Err> {
        match s {
            "json" => Ok(LoggerFormat::Json),
            "pretty" => Ok(LoggerFormat::Pretty),
            "compact" => Ok(LoggerFormat::Compact),
            _ => Err("invalid logger format"),
        }
    }
}

pub fn read_config() -> Config {
    try_read_config().expect("Failed to read the config from environment variables.")
}

fn try_read_config() -> Result<Config, String> {
    let api_port = match env::var("LIVE_COMPOSITOR_API_PORT") {
        Ok(api_port) => api_port
            .parse::<u16>()
            .map_err(|_| "LIVE_COMPOSITOR_API_PORT has to be valid port number")?,
        Err(_) => 8081,
    };

    let instance_id = match env::var("LIVE_COMPOSITOR_INSTANCE_ID") {
        Ok(instance_id) => instance_id,
        Err(_) => format!("live_compositor_{}", rand::thread_rng().gen::<u32>()),
    };

    const DEFAULT_FRAMERATE: Framerate = Framerate { num: 30, den: 1 };
    let framerate = match env::var("LIVE_COMPOSITOR_OUTPUT_FRAMERATE") {
        Ok(framerate) => framerate_from_str(&framerate).unwrap_or(DEFAULT_FRAMERATE),
        Err(_) => DEFAULT_FRAMERATE,
    };

    /// Valid Opus sample rates
    const SUPPORTED_SAMPLE_RATES: [u32; 5] = [8_000, 12_000, 16_000, 24_000, 48_000];
    const DEFAULT_OUTPUT_SAMPLE_RATE: u32 = 48_000;
    let output_sample_rate: u32 = match env::var("LIVE_COMPOSITOR_OUTPUT_SAMPLE_RATE") {
        Ok(sample_rate) => {
            let sample_rate = sample_rate
                .parse()
                .map_err(|_| "LIVE_COMPOSITOR_OUTPUT_SAMPLE_RATE has to be a valid number")?;

            if SUPPORTED_SAMPLE_RATES.contains(&sample_rate) {
                sample_rate
            } else {
                return Err("LIVE_COMPOSITOR_OUTPUT_SAMPLE_RATE has to be a supported sample rate. Supported sample rates are: 8000, 12000, 16000, 24000, 48000".to_string());
            }
        }
        Err(_) => DEFAULT_OUTPUT_SAMPLE_RATE,
    };

    let force_gpu = match env::var("LIVE_COMPOSITOR_FORCE_GPU") {
        Ok(enable) => bool_env_from_str(&enable).unwrap_or(false),
        Err(_) => false,
    };

    const DEFAULT_STREAM_FALLBACK_TIMEOUT: Duration = Duration::from_millis(500);
    let stream_fallback_timeout = match env::var("LIVE_COMPOSITOR_STREAM_FALLBACK_TIMEOUT_MS") {
        Ok(timeout_ms) => match timeout_ms.parse::<f64>() {
            Ok(timeout_ms) => Duration::from_secs_f64(timeout_ms / 1000.0),
            Err(_) => {
                println!("CONFIG ERROR: Invalid value provided for \"LIVE_COMPOSITOR_STREAM_FALLBACK_TIMEOUT_MS\". Falling back to default value 500ms.");
                DEFAULT_STREAM_FALLBACK_TIMEOUT
            }
        },
        Err(_) => DEFAULT_STREAM_FALLBACK_TIMEOUT,
    };

    let logger_level = match env::var("LIVE_COMPOSITOR_LOGGER_LEVEL") {
        Ok(level) => level,
        Err(_) => "info,wgpu_hal=warn,wgpu_core=warn".to_string(),
    };

    // When building in repo use compact logger
    let default_logger_format = match env::var("CARGO_MANIFEST_DIR") {
        Ok(_) => LoggerFormat::Compact,
        Err(_) => LoggerFormat::Json,
    };
    let logger_format = match env::var("LIVE_COMPOSITOR_LOGGER_FORMAT") {
        Ok(format) => LoggerFormat::from_str(&format).unwrap_or(default_logger_format),
        Err(_) => default_logger_format,
    };

    let ffmpeg_logger_level = match env::var("LIVE_COMPOSITOR_FFMPEG_LOGGER_LEVEL") {
        Ok(ffmpeg_log_level) => {
            FfmpegLogLevel::from_str(&ffmpeg_log_level).unwrap_or(FfmpegLogLevel::Warn)
        }
        Err(_) => FfmpegLogLevel::Warn,
    };

    let download_root = env::var("LIVE_COMPOSITOR_DOWNLOAD_DIR")
        .map(PathBuf::from)
        .unwrap_or(env::temp_dir());

    let web_renderer_enable = match env::var("LIVE_COMPOSITOR_WEB_RENDERER_ENABLE") {
        Ok(enable) => bool_env_from_str(&enable).unwrap_or(false),
        Err(_) => false,
    };

    let web_renderer_gpu_enable = match env::var("LIVE_COMPOSITOR_WEB_RENDERER_GPU_ENABLE") {
        Ok(enable) => bool_env_from_str(&enable).unwrap_or(true),
        Err(_) => true,
    };

    let offline_processing: bool = match env::var("LIVE_COMPOSITOR_OFFLINE_PROCESSING_ENABLE") {
        Ok(enable) => bool_env_from_str(&enable).unwrap_or(false),
        Err(_) => false,
    };

    let ahead_of_time_processing: bool =
        match env::var("LIVE_COMPOSITOR_AHEAD_OF_TIME_PROCESSING_ENABLE") {
            Ok(enable) => bool_env_from_str(&enable).unwrap_or(offline_processing),
            Err(_) => offline_processing,
        };

    let never_drop_output_frames: bool = match env::var("LIVE_COMPOSITOR_NEVER_DROP_OUTPUT_FRAMES")
    {
        Ok(enable) => bool_env_from_str(&enable).unwrap_or(offline_processing),
        Err(_) => offline_processing,
    };

    let run_late_scheduled_events = match env::var("LIVE_COMPOSITOR_RUN_LATE_SCHEDULED_EVENTS") {
        Ok(enable) => bool_env_from_str(&enable).unwrap_or(false),
        Err(_) => false,
    };

    let default_wgpu_features: WgpuFeatures =
        WgpuFeatures::UNIFORM_BUFFER_AND_STORAGE_TEXTURE_ARRAY_NON_UNIFORM_INDEXING
            | WgpuFeatures::SAMPLED_TEXTURE_AND_STORAGE_BUFFER_ARRAY_NON_UNIFORM_INDEXING;
    let required_wgpu_features = match env::var("LIVE_COMPOSITOR_REQUIRED_WGPU_FEATURES") {
        Ok(required_wgpu_features) => wgpu_features_from_str(&required_wgpu_features).unwrap(),
        Err(_) => default_wgpu_features,
    };

    let default_buffer_duration = match env::var("LIVE_COMPOSITOR_INPUT_BUFFER_DURATION_MS") {
        Ok(duration) => match duration.parse::<f64>() {
            Ok(duration) => Duration::from_secs_f64(duration / 1000.0),
            Err(_) => {
                println!("CONFIG ERROR: Invalid value provided for \"LIVE_COMPOSITOR_INPUT_BUFFER_DURATION_MS\". Falling back to default value {:?}.", queue::DEFAULT_BUFFER_DURATION);
                queue::DEFAULT_BUFFER_DURATION
            }
        },
        Err(_) => queue::DEFAULT_BUFFER_DURATION,
    };

<<<<<<< HEAD
    let whip_whep_server_port = match env::var("LIVE_COMPOSITOR_WHIP_WHEP_SERVER_PORT") {
        Ok(whip_whep_port) => whip_whep_port
            .parse::<u16>()
            .map_err(|_| "LIVE_COMPOSITOR_WHIP_WHEP_SERVER_PORT has to be valid port number")?,
        Err(_) => 9000,
    };

    let start_whip_whep = match env::var("LIVE_COMPOSITOR_START_WHIP_WHEP_SERVER") {
=======
    let load_system_fonts = match env::var("LIVE_COMPOSITOR_LOAD_SYSTEM_FONTS") {
>>>>>>> c030d0f1
        Ok(enable) => bool_env_from_str(&enable).unwrap_or(true),
        Err(_) => true,
    };

    let log_file = match env::var("LIVE_COMPOSITOR_LOG_FILE") {
        Ok(path) => Some(Arc::from(PathBuf::from(path))),
        Err(_) => None,
    };

    let default_stun_servers = Arc::new(vec!["stun:stun.l.google.com:19302".to_string()]);

    let stun_servers = match env::var("LIVE_COMPOSITOR_STUN_SERVERS") {
        Ok(var) => {
            if var.is_empty() {
                error!("empty stun servers env");
                Arc::new(Vec::new())
            } else {
                Arc::new(var.split(',').map(String::from).collect())
            }
        }
        Err(_) => default_stun_servers,
    };

    let config = Config {
        instance_id,
        api_port,
        logger: LoggerConfig {
            ffmpeg_logger_level,
            format: logger_format,
            level: logger_level,
            log_file,
        },
        queue_options: QueueOptions {
            default_buffer_duration,
            ahead_of_time_processing,
            output_framerate: framerate,
            run_late_scheduled_events,
            never_drop_output_frames,
        },
        stream_fallback_timeout,
        force_gpu,
        web_renderer: WebRendererInitOptions {
            enable: web_renderer_enable,
            enable_gpu: web_renderer_gpu_enable,
        },
        download_root,
        output_sample_rate,
        stun_servers,
        required_wgpu_features,
<<<<<<< HEAD
        whip_whep_server_port,
        start_whip_whep,
=======
        load_system_fonts,
>>>>>>> c030d0f1
    };
    Ok(config)
}

fn framerate_from_str(s: &str) -> Result<Framerate, &'static str> {
    const ERROR_MESSAGE: &str = "Framerate needs to be an unsigned integer or a string in the \"NUM/DEN\" format, where NUM and DEN are both unsigned integers.";
    if s.contains('/') {
        let Some((num_str, den_str)) = s.split_once('/') else {
            return Err(ERROR_MESSAGE);
        };
        let num = num_str.parse::<u32>().map_err(|_| ERROR_MESSAGE)?;
        let den = den_str.parse::<u32>().map_err(|_| ERROR_MESSAGE)?;
        Ok(compositor_render::Framerate { num, den })
    } else {
        Ok(compositor_render::Framerate {
            num: s.parse::<u32>().map_err(|_| ERROR_MESSAGE)?,
            den: 1,
        })
    }
}

fn bool_env_from_str(s: &str) -> Option<bool> {
    match s {
        "1" | "true" => Some(true),
        "0" | "false" => Some(false),
        _ => None,
    }
}

fn wgpu_features_from_str(s: &str) -> Result<WgpuFeatures, String> {
    let mut all_features = WgpuFeatures::default();
    for feature in s.split(',') {
        let feature = match feature {
            "DEPTH_CLIP_CONTROL" => WgpuFeatures::DEPTH_CLIP_CONTROL,
            "TIMESTAMP_QUERY" => WgpuFeatures::TIMESTAMP_QUERY,
            "INDIRECT_FIRST_INSTANCE" => WgpuFeatures::INDIRECT_FIRST_INSTANCE,
            "SHADER_F16" => WgpuFeatures::SHADER_F16,
            "BGRA8UNORM_STORAGE" => WgpuFeatures::BGRA8UNORM_STORAGE,
            "FLOAT32_FILTERABLE" => WgpuFeatures::FLOAT32_FILTERABLE,
            "RG11B10UFLOAT_RENDERABLE" => WgpuFeatures::RG11B10UFLOAT_RENDERABLE,
            "DEPTH32FLOAT_STENCIL8" => WgpuFeatures::DEPTH32FLOAT_STENCIL8,
            "TEXTURE_COMPRESSION_BC" => WgpuFeatures::TEXTURE_COMPRESSION_BC,
            "TEXTURE_COMPRESSION_ETC2" => WgpuFeatures::TEXTURE_COMPRESSION_ETC2,
            "TEXTURE_COMPRESSION_ASTC" => WgpuFeatures::TEXTURE_COMPRESSION_ASTC,
            "TEXTURE_FORMAT_16BIT_NORM" => WgpuFeatures::TEXTURE_FORMAT_16BIT_NORM,
            "TEXTURE_COMPRESSION_ASTC_HDR" => WgpuFeatures::TEXTURE_COMPRESSION_ASTC_HDR,
            "TEXTURE_ADAPTER_SPECIFIC_FORMAT_FEATURES" => {
                WgpuFeatures::TEXTURE_ADAPTER_SPECIFIC_FORMAT_FEATURES
            }
            "PIPELINE_STATISTICS_QUERY" => WgpuFeatures::PIPELINE_STATISTICS_QUERY,
            "TIMESTAMP_QUERY_INSIDE_PASSES" => WgpuFeatures::TIMESTAMP_QUERY_INSIDE_PASSES,
            "MAPPABLE_PRIMARY_BUFFERS" => WgpuFeatures::MAPPABLE_PRIMARY_BUFFERS,
            "TEXTURE_BINDING_ARRAY" => WgpuFeatures::TEXTURE_BINDING_ARRAY,
            "BUFFER_BINDING_ARRAY" => WgpuFeatures::BUFFER_BINDING_ARRAY,
            "STORAGE_RESOURCE_BINDING_ARRAY" => WgpuFeatures::STORAGE_RESOURCE_BINDING_ARRAY,
            "SAMPLED_TEXTURE_AND_STORAGE_BUFFER_ARRAY_NON_UNIFORM_INDEXING" => {
                WgpuFeatures::SAMPLED_TEXTURE_AND_STORAGE_BUFFER_ARRAY_NON_UNIFORM_INDEXING
            }
            "UNIFORM_BUFFER_AND_STORAGE_TEXTURE_ARRAY_NON_UNIFORM_INDEXING" => {
                WgpuFeatures::UNIFORM_BUFFER_AND_STORAGE_TEXTURE_ARRAY_NON_UNIFORM_INDEXING
            }
            "PARTIALLY_BOUND_BINDING_ARRAY" => WgpuFeatures::PARTIALLY_BOUND_BINDING_ARRAY,
            "MULTI_DRAW_INDIRECT" => WgpuFeatures::MULTI_DRAW_INDIRECT,
            "MULTI_DRAW_INDIRECT_COUNT" => WgpuFeatures::MULTI_DRAW_INDIRECT_COUNT,
            "PUSH_CONSTANTS" => WgpuFeatures::PUSH_CONSTANTS,
            "ADDRESS_MODE_CLAMP_TO_ZERO" => WgpuFeatures::ADDRESS_MODE_CLAMP_TO_ZERO,
            "ADDRESS_MODE_CLAMP_TO_BORDER" => WgpuFeatures::ADDRESS_MODE_CLAMP_TO_BORDER,
            "POLYGON_MODE_LINE" => WgpuFeatures::POLYGON_MODE_LINE,
            "POLYGON_MODE_POINT" => WgpuFeatures::POLYGON_MODE_POINT,
            "CONSERVATIVE_RASTERIZATION" => WgpuFeatures::CONSERVATIVE_RASTERIZATION,
            "VERTEX_WRITABLE_STORAGE" => WgpuFeatures::VERTEX_WRITABLE_STORAGE,
            "CLEAR_TEXTURE" => WgpuFeatures::CLEAR_TEXTURE,
            "SPIRV_SHADER_PASSTHROUGH" => WgpuFeatures::SPIRV_SHADER_PASSTHROUGH,
            "MULTIVIEW" => WgpuFeatures::MULTIVIEW,
            "VERTEX_ATTRIBUTE_64BIT" => WgpuFeatures::VERTEX_ATTRIBUTE_64BIT,
            "TEXTURE_FORMAT_NV12" => WgpuFeatures::TEXTURE_FORMAT_NV12,
            "RAY_TRACING_ACCELERATION_STRUCTURE" => {
                WgpuFeatures::RAY_TRACING_ACCELERATION_STRUCTURE
            }
            "RAY_QUERY" => WgpuFeatures::RAY_QUERY,
            "SHADER_F64" => WgpuFeatures::SHADER_F64,
            "SHADER_I16" => WgpuFeatures::SHADER_I16,
            "SHADER_PRIMITIVE_INDEX" => WgpuFeatures::SHADER_PRIMITIVE_INDEX,
            "SHADER_EARLY_DEPTH_TEST" => WgpuFeatures::SHADER_EARLY_DEPTH_TEST,
            "DUAL_SOURCE_BLENDING" => WgpuFeatures::DUAL_SOURCE_BLENDING,
            "" => WgpuFeatures::default(),
            feature => {
                return Err(format!("Unknown wgpu feature \"{feature}\""));
            }
        };
        all_features.set(feature, true)
    }
    Ok(all_features)
}<|MERGE_RESOLUTION|>--- conflicted
+++ resolved
@@ -26,12 +26,9 @@
     pub output_sample_rate: u32,
     pub stun_servers: Arc<Vec<String>>,
     pub required_wgpu_features: WgpuFeatures,
-<<<<<<< HEAD
+    pub load_system_fonts: bool,
     pub whip_whep_server_port: u16,
     pub start_whip_whep: bool,
-=======
-    pub load_system_fonts: bool,
->>>>>>> c030d0f1
 }
 
 #[derive(Debug, Clone)]
@@ -197,7 +194,11 @@
         Err(_) => queue::DEFAULT_BUFFER_DURATION,
     };
 
-<<<<<<< HEAD
+    let load_system_fonts = match env::var("LIVE_COMPOSITOR_LOAD_SYSTEM_FONTS") {
+        Ok(enable) => bool_env_from_str(&enable).unwrap_or(true),
+        Err(_) => true,
+    };
+
     let whip_whep_server_port = match env::var("LIVE_COMPOSITOR_WHIP_WHEP_SERVER_PORT") {
         Ok(whip_whep_port) => whip_whep_port
             .parse::<u16>()
@@ -206,9 +207,6 @@
     };
 
     let start_whip_whep = match env::var("LIVE_COMPOSITOR_START_WHIP_WHEP_SERVER") {
-=======
-    let load_system_fonts = match env::var("LIVE_COMPOSITOR_LOAD_SYSTEM_FONTS") {
->>>>>>> c030d0f1
         Ok(enable) => bool_env_from_str(&enable).unwrap_or(true),
         Err(_) => true,
     };
@@ -258,12 +256,9 @@
         output_sample_rate,
         stun_servers,
         required_wgpu_features,
-<<<<<<< HEAD
+        load_system_fonts,
         whip_whep_server_port,
         start_whip_whep,
-=======
-        load_system_fonts,
->>>>>>> c030d0f1
     };
     Ok(config)
 }
