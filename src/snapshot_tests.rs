use std::{collections::HashSet, env, fs, path::PathBuf};
<<<<<<< HEAD

use anyhow::Error;

use crate::snapshot_tests::test_case::TestCase;

use self::{
    test_case::TestCaseError,
=======

use self::{
    test_case::{TestCaseError, TestCaseInstance},
>>>>>>> 59b770d8
    tests::snapshot_tests,
    utils::{find_unused_snapshots, snapshots_path},
};

mod test_case;
mod tests;
mod utils;

#[test]
fn test_snapshots() {
    let failed_snapshot_path = failed_snapshot_path();
    if failed_snapshot_path.exists() {
        fs::remove_dir_all(failed_snapshot_path).unwrap();
    }

<<<<<<< HEAD
    let test_cases = snapshot_tests();
    for test_case in test_cases.iter() {
        eprintln!("Test \"{}\"", test_case.name);
        let snapshots = test_case.generate_snapshots().unwrap();
        if let Err(err) = test_case.test_snapshots(&snapshots) {
=======
    let test: Vec<_> = snapshot_tests()
        .into_iter()
        .map(TestCaseInstance::new)
        .collect();
    for test in test.iter() {
        eprintln!("Test \"{}\"", test.case.name);
        if let Err(err) = test.run() {
>>>>>>> 59b770d8
            handle_error(err);
        }
    }

    // Check for unused snapshots
<<<<<<< HEAD
    let snapshot_paths = test_cases
        .iter()
        .flat_map(TestCase::snapshot_paths)
=======
    let snapshot_paths = test
        .iter()
        .flat_map(TestCaseInstance::snapshot_paths)
>>>>>>> 59b770d8
        .collect::<HashSet<_>>();
    let unused_snapshots = find_unused_snapshots(&snapshot_paths, snapshots_path());
    if !unused_snapshots.is_empty() {
        panic!("Some snapshots were not used: {unused_snapshots:#?}")
    }
}

<<<<<<< HEAD
fn handle_error(err: Error) {
    let test_case_err = err.downcast_ref::<TestCaseError>().unwrap();
    let TestCaseError::Mismatch {
        snapshot_from_disk,
        produced_snapshot,
    } = test_case_err
=======
fn handle_error(err: TestCaseError) {
    let TestCaseError::Mismatch {
        ref snapshot_from_disk,
        ref produced_snapshot,
        ..
    } = err
>>>>>>> 59b770d8
    else {
        panic!("{err}");
    };

    let failed_snapshot_path = failed_snapshot_path();
    if !failed_snapshot_path.exists() {
        fs::create_dir_all(&failed_snapshot_path).unwrap();
    }
    let snapshot_save_path = produced_snapshot.save_path();
    let snapshot_name = snapshot_save_path.file_name().unwrap().to_string_lossy();

    let width = produced_snapshot.resolution.width - (produced_snapshot.resolution.width % 2);
    let height = produced_snapshot.resolution.height - (produced_snapshot.resolution.height % 2);
    image::save_buffer(
        failed_snapshot_path.join(format!("mismatched_{snapshot_name}")),
        &produced_snapshot.data,
        width as u32,
        height as u32,
        image::ColorType::Rgba8,
    )
    .unwrap();

    snapshot_from_disk
        .save(failed_snapshot_path.join(format!("original_{snapshot_name}")))
        .unwrap();

    panic!("{err}");
}

fn failed_snapshot_path() -> PathBuf {
    PathBuf::from(env!("CARGO_MANIFEST_DIR")).join("failed_snapshot_tests")
}<|MERGE_RESOLUTION|>--- conflicted
+++ resolved
@@ -1,17 +1,7 @@
 use std::{collections::HashSet, env, fs, path::PathBuf};
-<<<<<<< HEAD
-
-use anyhow::Error;
-
-use crate::snapshot_tests::test_case::TestCase;
-
-use self::{
-    test_case::TestCaseError,
-=======
 
 use self::{
     test_case::{TestCaseError, TestCaseInstance},
->>>>>>> 59b770d8
     tests::snapshot_tests,
     utils::{find_unused_snapshots, snapshots_path},
 };
@@ -27,13 +17,6 @@
         fs::remove_dir_all(failed_snapshot_path).unwrap();
     }
 
-<<<<<<< HEAD
-    let test_cases = snapshot_tests();
-    for test_case in test_cases.iter() {
-        eprintln!("Test \"{}\"", test_case.name);
-        let snapshots = test_case.generate_snapshots().unwrap();
-        if let Err(err) = test_case.test_snapshots(&snapshots) {
-=======
     let test: Vec<_> = snapshot_tests()
         .into_iter()
         .map(TestCaseInstance::new)
@@ -41,21 +24,14 @@
     for test in test.iter() {
         eprintln!("Test \"{}\"", test.case.name);
         if let Err(err) = test.run() {
->>>>>>> 59b770d8
             handle_error(err);
         }
     }
 
     // Check for unused snapshots
-<<<<<<< HEAD
-    let snapshot_paths = test_cases
-        .iter()
-        .flat_map(TestCase::snapshot_paths)
-=======
     let snapshot_paths = test
         .iter()
         .flat_map(TestCaseInstance::snapshot_paths)
->>>>>>> 59b770d8
         .collect::<HashSet<_>>();
     let unused_snapshots = find_unused_snapshots(&snapshot_paths, snapshots_path());
     if !unused_snapshots.is_empty() {
@@ -63,21 +39,12 @@
     }
 }
 
-<<<<<<< HEAD
-fn handle_error(err: Error) {
-    let test_case_err = err.downcast_ref::<TestCaseError>().unwrap();
-    let TestCaseError::Mismatch {
-        snapshot_from_disk,
-        produced_snapshot,
-    } = test_case_err
-=======
 fn handle_error(err: TestCaseError) {
     let TestCaseError::Mismatch {
         ref snapshot_from_disk,
         ref produced_snapshot,
         ..
     } = err
->>>>>>> 59b770d8
     else {
         panic!("{err}");
     };
