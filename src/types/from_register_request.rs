--- conflicted
+++ resolved
@@ -1,30 +1,21 @@
-<<<<<<< HEAD
-use compositor_pipeline::pipeline::{
-    self,
-    encoder::{ffmpeg_h264::Options, EncoderOptions},
-    input::rtp::{AudioStream, VideoStream},
-    output::rtp::RtpSenderOptions,
-    OutputAudioOpts, OutputVideoOpts,
-};
-
-use crate::types::register_request::{AudioCodec, VideoCodec};
-
-use super::{
-    register_request::{self, AudioChannels, EncoderPreset, Port},
-    RegisterOutputRequest, TypeError,
-};
-=======
 use std::time::Duration;
 
 use compositor_pipeline::{
-    pipeline::{self, decoder, encoder, input},
+    pipeline::{
+        self,
+        decoder::{self, OpusDecoderOptions, VideoDecoderOptions},
+        encoder::ffmpeg_h264::Options,
+        input::{
+            self,
+            rtp::{AudioStream, VideoStream},
+        },
+        output::rtp::RtpSenderOptions,
+    },
     queue,
 };
-use compositor_render::scene;
 
 use super::register_request::*;
 use super::*;
->>>>>>> 45b46bde
 
 impl TryFrom<RtpInputStream> for (compositor_render::InputId, pipeline::RegisterInputOptions) {
     type Error = TypeError;
@@ -203,11 +194,17 @@
             ip: value.ip,
             output_id: value.output_id.into(),
             video: value.video.map(|_| VideoStream {
-                codec: pipeline::VideoCodec::H264,
+                options: VideoDecoderOptions {
+                    codec: pipeline::VideoCodec::H264,
+                },
                 payload_type: 96,
             }),
-            audio: value.audio.map(|_| AudioStream {
-                codec: pipeline::AudioCodec::Opus,
+            audio: value.audio.map(|a| AudioStream {
+                options: decoder::AudioDecoderOptions::Opus(OpusDecoderOptions {
+                    sample_rate: a.sample_rate,
+                    channels: a.channels.into(),
+                    forward_error_correction: a.forward_error_correction,
+                }),
                 payload_type: 97,
             }),
         })
@@ -226,21 +223,22 @@
         }
         let output_options = value.clone().into();
         let video = match value.video {
-            Some(v) => Some(OutputVideoOpts {
-                encoder_opts: EncoderOptions::H264(Options {
+            Some(v) => Some(pipeline::OutputVideoOpts {
+                initial: v.initial.try_into()?,
+                encoder_opts: pipeline::encoder::EncoderOptions::H264(Options {
                     preset: v.encoder_preset.into(),
                     resolution: v.resolution.into(),
                     output_id: value.output_id.clone().into(),
                 }),
-                initial: v.initial.try_into()?,
             }),
             None => None,
         };
 
-        let audio = value.audio.map(|a| OutputAudioOpts {
+        let audio = value.audio.map(|a| pipeline::OutputAudioOpts {
             initial: a.initial.into(),
             sample_rate: a.sample_rate,
             channels: a.channels.into(),
+            forward_error_correction: a.forward_error_correction,
         });
 
         Ok(Self {
