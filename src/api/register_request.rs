--- conflicted
+++ resolved
@@ -1,15 +1,8 @@
 use compositor_pipeline::pipeline::{self, ExactPort};
 
 use crate::{
-<<<<<<< HEAD
     error::ApiError,
-    rtp_sender,
     types::{RegisterOutputRequest, RegisterRequest},
-=======
-    api::Response,
-    error::{ApiError, PORT_ALREADY_IN_USE_ERROR_CODE},
-    types::{RegisterInputRequest, RegisterOutputRequest, RegisterRequest},
->>>>>>> 3be2a21c
 };
 
 use super::{Api, ResponseHandler};
