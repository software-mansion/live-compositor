--- conflicted
+++ resolved
@@ -40,11 +40,7 @@
             RtpAudioEncoderOptions::Opus { .. } => pipeline::AudioCodec::Opus,
         });
 
-<<<<<<< HEAD
-        let (video_encoder_options, output_video_options) = video_options(video)?;
-=======
         let (video_encoder_options, output_video_options) = maybe_video_options(video)?;
->>>>>>> 3f9bb1ff
         let (audio_encoder_options, output_audio_options) = match audio {
             Some(OutputRtpAudioOptions {
                 mixing_strategy,
@@ -134,19 +130,11 @@
         });
         let mp4_audio = audio.as_ref().map(|a| match &a.encoder {
             Mp4AudioEncoderOptions::Aac { channels } => Mp4AudioTrack {
-<<<<<<< HEAD
-                codec: pipeline::AudioCodec::Aac,
-=======
->>>>>>> 3f9bb1ff
                 channels: channels.clone().into(),
             },
         });
 
-<<<<<<< HEAD
-        let (video_encoder_options, output_video_options) = video_options(video)?;
-=======
         let (video_encoder_options, output_video_options) = maybe_video_options(video)?;
->>>>>>> 3f9bb1ff
         let (audio_encoder_options, output_audio_options) = match audio {
             Some(OutputMp4AudioOptions {
                 mixing_strategy,
@@ -185,11 +173,7 @@
     }
 }
 
-<<<<<<< HEAD
-fn video_options(
-=======
 fn maybe_video_options(
->>>>>>> 3f9bb1ff
     options: Option<OutputVideoOptions>,
 ) -> Result<
     (
