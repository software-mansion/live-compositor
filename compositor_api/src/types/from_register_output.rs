--- conflicted
+++ resolved
@@ -10,11 +10,8 @@
     output::{
         self,
         mp4::{Mp4AudioTrack, Mp4OutputOptions, Mp4VideoTrack},
-<<<<<<< HEAD
-        rtmp::{RtmpAudioTrack, RtmpSenderOptions, RtmpVideoTrack},
-=======
+        rtmp::{RtmpAudioTrack, RtmpVideoTrack},
         whip::WhipAudioOptions,
->>>>>>> a5761494
     },
 };
 
@@ -183,13 +180,6 @@
     }
 }
 
-<<<<<<< HEAD
-impl TryFrom<RtmpOutput> for pipeline::RegisterOutputOptions<output::OutputOptions> {
-    type Error = TypeError;
-
-    fn try_from(value: RtmpOutput) -> Result<Self, Self::Error> {
-        let RtmpOutput { url, video, audio } = value;
-=======
 impl TryFrom<WhipOutput> for pipeline::RegisterOutputOptions<output::OutputOptions> {
     type Error = TypeError;
 
@@ -200,31 +190,12 @@
             video,
             audio,
         } = request;
->>>>>>> a5761494
 
         if video.is_none() && audio.is_none() {
             return Err(TypeError::new(
                 "At least one of \"video\" and \"audio\" fields have to be specified.",
             ));
         }
-<<<<<<< HEAD
-
-        let rtmp_video = video.as_ref().map(|v| match v.encoder {
-            VideoEncoderOptions::FfmpegH264 { .. } => RtmpVideoTrack {
-                width: v.resolution.width as u32,
-                height: v.resolution.height as u32,
-            },
-        });
-        let rtmp_audio = audio.as_ref().map(|a| match &a.encoder {
-            Mp4AudioEncoderOptions::Aac { channels } => RtmpAudioTrack {
-                channels: channels.clone().into(),
-            },
-        });
-
-        let (video_encoder_options, output_video_options) = maybe_video_options(video)?;
-        let (audio_encoder_options, output_audio_options) = match audio {
-            Some(OutputMp4AudioOptions {
-=======
         let video_codec = video.as_ref().map(|v| match v.encoder {
             VideoEncoderOptions::FfmpegH264 { .. } => pipeline::VideoCodec::H264,
         });
@@ -255,7 +226,6 @@
         let (video_encoder_options, output_video_options) = maybe_video_options(video)?;
         let (audio_encoder_options, output_audio_options) = match audio {
             Some(OutputWhipAudioOptions {
->>>>>>> a5761494
                 mixing_strategy,
                 send_eos_when,
                 encoder,
@@ -275,23 +245,75 @@
         };
 
         let output_options = output::OutputOptions {
-<<<<<<< HEAD
-            output_protocol: output::OutputProtocolOptions::Rtmp(RtmpSenderOptions {
-                url,
-                video: rtmp_video,
-                audio: rtmp_audio,
-=======
             output_protocol: output::OutputProtocolOptions::Whip(output::whip::WhipSenderOptions {
                 endpoint_url,
                 bearer_token,
                 video: video_codec,
                 audio: audio_options,
->>>>>>> a5761494
             }),
             video: video_encoder_options,
             audio: audio_encoder_options,
         };
 
+        Ok(Self {
+            output_options,
+            video: output_video_options,
+            audio: output_audio_options,
+        })
+    }
+}
+
+impl TryFrom<RtmpOutput> for pipeline::RegisterOutputOptions<output::OutputOptions> {
+    type Error = TypeError;
+
+    fn try_from(value: RtmpOutput) -> Result<Self, Self::Error> {
+        let RtmpOutput { url, video, audio } = value;
+        let video_track = video.as_ref().map(|v| match v.encoder {
+            VideoEncoderOptions::FfmpegH264 { .. } => RtmpVideoTrack {
+                width: v.resolution.width as u32,
+                height: v.resolution.height as u32,
+            },
+        });
+        let audio_track = audio.as_ref().map(|a| match &a.encoder {
+            RtmpAudioEncoderOptions::Aac {
+                channels,
+                sample_rate,
+            } => RtmpAudioTrack {
+                channels: channels.clone().into(),
+                sample_rate: sample_rate.unwrap_or(44100),
+            },
+        });
+
+        let (video_encoder_options, output_video_options) = maybe_video_options(video)?;
+        let (audio_encoder_options, output_audio_options) = match audio {
+            Some(OutputRtmpAudioOptions {
+                mixing_strategy,
+                send_eos_when,
+                encoder,
+                initial,
+            }) => {
+                let audio_encoder_options: AudioEncoderOptions = encoder.into();
+                let output_audio_options = pipeline::OutputAudioOptions {
+                    initial: initial.try_into()?,
+                    end_condition: send_eos_when.unwrap_or_default().try_into()?,
+                    mixing_strategy: mixing_strategy.unwrap_or(MixingStrategy::SumClip).into(),
+                    channels: audio_encoder_options.channels(),
+                };
+
+                (Some(audio_encoder_options), Some(output_audio_options))
+            }
+            None => (None, None),
+        };
+
+        let output_options = output::OutputOptions {
+            output_protocol: output::OutputProtocolOptions::Rtmp(output::rtmp::RtmpSenderOptions {
+                url,
+                video: video_track,
+                audio: audio_track,
+            }),
+            video: video_encoder_options,
+            audio: audio_encoder_options,
+        };
         Ok(Self {
             output_options,
             video: output_video_options,
@@ -336,6 +358,20 @@
     fn from(value: Mp4AudioEncoderOptions) -> Self {
         match value {
             Mp4AudioEncoderOptions::Aac {
+                channels,
+                sample_rate,
+            } => AudioEncoderOptions::Aac(AacEncoderOptions {
+                channels: channels.into(),
+                sample_rate: sample_rate.unwrap_or(44100),
+            }),
+        }
+    }
+}
+
+impl From<RtmpAudioEncoderOptions> for pipeline::encoder::AudioEncoderOptions {
+    fn from(value: RtmpAudioEncoderOptions) -> Self {
+        match value {
+            RtmpAudioEncoderOptions::Aac {
                 channels,
                 sample_rate,
             } => AudioEncoderOptions::Aac(AacEncoderOptions {
