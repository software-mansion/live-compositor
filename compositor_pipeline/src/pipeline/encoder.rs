--- conflicted
+++ resolved
@@ -1,14 +1,6 @@
 use compositor_render::{Frame, Resolution};
 
-<<<<<<< HEAD
-use super::{
-    structs::{EncodedChunk, EncodedChunkKind, VideoCodec},
-    OutputOptions, PipelineOutput,
-};
-use crate::error::OutputInitError;
-=======
 use crate::error::EncoderInitError;
->>>>>>> 3be2a21c
 
 use self::ffmpeg_h264::LibavH264Encoder;
 
@@ -24,92 +16,6 @@
     H264(ffmpeg_h264::Options),
 }
 
-<<<<<<< HEAD
-impl LibavH264Encoder {
-    pub fn new(settings: EncoderSettings, resolution: Resolution) -> Result<Self, OutputInitError> {
-        let codec = ffmpeg_next::codec::encoder::find(Id::H264).ok_or(OutputInitError::NoCodec)?;
-        let mut encoder = Context::new().encoder().video()?;
-        let pts_unit_secs = Rational::new(1, 90000);
-        encoder.set_time_base(pts_unit_secs);
-        encoder.set_format(Pixel::YUV420P);
-        encoder.set_width(resolution.width as u32);
-        encoder.set_height(resolution.height as u32);
-
-        let encoder = encoder.open_as_with(
-            codec,
-            // TODO: audit settings bellow
-            // Those values are copied from somewhere, they have to be set because libx264
-            // is throwing an error if it detects default ffmpeg settings.
-            Dictionary::from_iter([
-                ("preset", settings.preset.to_str()),
-                // Quality-based VBR (0-51)
-                ("crf", "23"),
-                // Override ffmpeg defaults from https://github.com/mirror/x264/blob/eaa68fad9e5d201d42fde51665f2d137ae96baf0/encoder/encoder.c#L674
-                // QP curve compression - libx264 defaults to 0.6 (in case of tune=grain to 0.8)
-                ("qcomp", "0.6"),
-                //  Maximum motion vector search range - libx264 defaults to 16 (in case of placebo
-                //  or veryslow preset to 24)
-                ("me_range", "16"),
-                // Max QP step - libx264 defaults to 4
-                ("qdiff", "4"),
-                // Min QP - libx264 defaults to 0
-                ("qmin", "0"),
-                // Max QP - libx264 defaults to QP_MAX = 69
-                ("qmax", "69"),
-                //  Maximum GOP (Group of Pictures) size - libx264 defaults to 250
-                ("g", "250"),
-                // QP factor between I and P frames - libx264 defaults to 1.4 (in case of tune=grain to 1.1)
-                ("i_qfactor", "1.4"),
-                // QP factor between P and B frames - libx264 defaults to 1.4 (in case of tune=grain to 1.1)
-                ("f_pb_factor", "1.3"),
-                // A comma-separated list of partitions to consider. Possible values: p8x8, p4x4, b8x8, i8x8, i4x4, none, all
-                ("partitions", settings.preset.default_partitions()),
-                // Subpixel motion estimation and mode decision (decision quality: 1=fast, 11=best)
-                ("subq", settings.preset.default_subq_mode()),
-            ]),
-        )?;
-
-        Ok(Self {
-            encoder,
-            resolution,
-        })
-    }
-
-    pub fn send_frame(&mut self, frame: Frame) -> PacketIterator {
-        let mut av_frame = frame::Video::new(
-            Pixel::YUV420P,
-            self.resolution.width as u32,
-            self.resolution.height as u32,
-        );
-
-        frame_into_av(frame, &mut av_frame);
-
-        if let Err(e) = self.encoder.send_frame(&av_frame) {
-            error!("Encoder error: {e}.")
-        }
-
-        PacketIterator { encoder: self }
-    }
-}
-
-pub struct PacketIterator<'a> {
-    encoder: &'a mut LibavH264Encoder,
-}
-
-impl<'a> Iterator for PacketIterator<'a> {
-    type Item = EncodedChunk;
-
-    fn next(&mut self) -> Option<Self::Item> {
-        let mut packet = Packet::empty();
-
-        if self.encoder.encoder.receive_packet(&mut packet).is_ok() {
-            match EncodedChunk::from_av_packet(&packet, EncodedChunkKind::Video(VideoCodec::H264)) {
-                Ok(chunk) => Some(chunk),
-                Err(e) => {
-                    warn!("failed to parse an ffmpeg packet received from encoder: {e}",);
-                    None // TODO: this will terminate iteration. Is this what we want?
-                }
-=======
 impl Encoder {
     pub fn new(
         options: EncoderOptions,
@@ -118,110 +24,14 @@
             EncoderOptions::H264(options) => {
                 let (encoder, iter) = LibavH264Encoder::new(options)?;
                 Ok((Self::H264(encoder), iter))
->>>>>>> 3be2a21c
             }
         }
     }
 
-<<<<<<< HEAD
-fn frame_into_av(frame: Frame, av_frame: &mut frame::Video) {
-    let expected_y_plane_size = (av_frame.plane_width(0) * av_frame.plane_height(0)) as usize;
-    let expected_u_plane_size = (av_frame.plane_width(1) * av_frame.plane_height(1)) as usize;
-    let expected_v_plane_size = (av_frame.plane_width(2) * av_frame.plane_height(2)) as usize;
-    if expected_y_plane_size != frame.data.y_plane.len() {
-        error!(
-            "Encoder: Y plane is a wrong size, expected: {} received: {}",
-            expected_y_plane_size,
-            frame.data.y_plane.len()
-        );
-        return;
-    }
-    if expected_u_plane_size != frame.data.u_plane.len() {
-        error!(
-            "Encoder: U plane is a wrong size, expected: {} received: {}",
-            expected_u_plane_size,
-            frame.data.u_plane.len()
-        );
-
-        return;
-    }
-    if expected_v_plane_size != frame.data.v_plane.len() {
-        error!(
-            "Encoder: V plane is a wrong size, expected: {} received: {}",
-            expected_v_plane_size,
-            frame.data.v_plane.len()
-        );
-        return;
-    }
-
-    av_frame.set_pts(Some((frame.pts.as_secs_f64() * 90000.0) as i64));
-
-    write_plane_to_av(av_frame, 0, &frame.data.y_plane);
-    write_plane_to_av(av_frame, 1, &frame.data.u_plane);
-    write_plane_to_av(av_frame, 2, &frame.data.v_plane);
-    // Ok(())
-}
-
-fn write_plane_to_av(frame: &mut frame::Video, plane: usize, data: &[u8]) {
-    let stride = frame.stride(plane);
-    let width = frame.plane_width(plane) as usize;
-
-    data.chunks(width)
-        .zip(frame.data_mut(plane).chunks_mut(stride))
-        .for_each(|(data, target)| target[..width].copy_from_slice(data));
-}
-
-pub struct Encoder<Output: PipelineOutput> {
-    sender: Sender<Frame>,
-    output: Output,
-    resolution: Resolution,
-}
-
-impl<Output: PipelineOutput> Encoder<Output> {
-    pub fn new(opts: OutputOptions<Output>, codec: VideoCodec) -> Result<Self, OutputInitError> {
-        if codec != VideoCodec::H264 {
-            unimplemented!("Only H264 is supported");
-        }
-
-        let mut encoder = LibavH264Encoder::new(opts.encoder_settings, opts.resolution)?;
-        let (frame_sender, frame_receiver) = crossbeam_channel::unbounded();
-        // channel used to return information about the RtpSender initialization back to the API thread.
-        let (output_sender, output_receiver) = crossbeam_channel::bounded(0);
-
-        std::thread::spawn(move || {
-            let (output, mut context) = match Output::new(opts.receiver_options, VideoCodec::H264) {
-                Ok(r) => r,
-                Err(e) => {
-                    output_sender.send(Err(e)).unwrap();
-                    return;
-                }
-            };
-
-            output_sender.send(Ok(output.clone())).unwrap();
-
-            for frame in frame_receiver.iter() {
-                if frame_receiver.len() > 20 {
-                    warn!("Dropping frame: encoder queue is too long.");
-                    continue;
-                }
-
-                for chunk in encoder.send_frame(frame) {
-                    output.send_data(&mut context, chunk)
-                }
-            }
-        });
-
-        Ok(Self {
-            sender: frame_sender,
-            output: output_receiver.recv().unwrap()?,
-            resolution: opts.resolution,
-        })
-=======
     pub fn resolution(&self) -> Resolution {
         match self {
             Self::H264(encoder) => encoder.resolution(),
         }
->>>>>>> 3be2a21c
     }
 
     pub fn send_frame(&self, frame: Frame) {
