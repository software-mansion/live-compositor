use compositor_render::OutputId;
use std::{
    io::{self, Write},
    sync::{atomic::AtomicBool, Arc},
    thread,
    time::Duration,
    u16,
};
use tracing::{debug, error};

use webrtc_util::Marshal;

use crate::{
    error::OutputInitError,
    pipeline::{
        rtp::{bind_to_requested_port, BindToPortError, PayloadType, RequestedPort},
        structs::EncodedChunk,
        AudioCodec, Port, VideoCodec,
    },
};

use self::payloader::Payloader;

mod payloader;

#[derive(Debug)]
pub struct RtpSender {
<<<<<<< HEAD
    sender_thread: Option<std::thread::JoinHandle<()>>,
=======
    pub connection_options: RtpConnectionOptions,

    /// should_close will be set after output is unregistered,
    /// but the primary way of controlling the shutdown is a channel
    /// receiver.
    ///
    /// RtpSender should be explicitly closed based on this value
    /// only if TCP connection is disconnected or writes hang for a
    /// long time.
>>>>>>> 54634e21
    should_close: Arc<AtomicBool>,
}

struct RtpContext {
    payloader: Payloader,
    socket: socket2::Socket,
    should_close: Arc<AtomicBool>,
}

#[derive(Debug, Clone)]
pub struct RtpSenderOptions {
    pub output_id: OutputId,
    pub connection_options: RtpConnectionOptions,
    pub video: Option<(VideoCodec, PayloadType)>,
    pub audio: Option<(AudioCodec, PayloadType)>,
}

#[derive(Debug, Clone, PartialEq, Eq)]
pub enum RtpConnectionOptions {
    Udp { port: Port, ip: Arc<str> },
    TcpServer { port: RequestedPort },
}

impl RtpSender {
    pub fn new(
        options: RtpSenderOptions,
        packets: Box<dyn Iterator<Item = EncodedChunk> + Send>,
    ) -> Result<(Self, Option<Port>), OutputInitError> {
        let payloader = Payloader::new(options.video, options.audio);

        let (socket, port) = match &options.connection_options {
            RtpConnectionOptions::Udp { port, ip } => Self::udp_socket(ip, *port)?,
            RtpConnectionOptions::TcpServer { port } => Self::tcp_socket(*port)?,
        };

        let should_close = Arc::new(AtomicBool::new(false));
        let mut ctx = RtpContext {
            payloader,
            socket: socket.try_clone()?,
            should_close: should_close.clone(),
        };

        let connection_options = options.connection_options.clone();
        let output_id = options.output_id.clone();
        std::thread::Builder::new()
            .name(format!("RTP sender for output {}", options.output_id))
            .spawn(move || {
                match connection_options {
                    RtpConnectionOptions::Udp { .. } => run_udp_sender_thread(&mut ctx, packets),
                    RtpConnectionOptions::TcpServer { .. } => {
                        run_tcp_sender_thread(&mut ctx, packets)
                    }
                }
                debug!(output_id=?output_id.0, "Closing RTP sender thread.")
            })
            .unwrap();

        Ok((
            Self {
<<<<<<< HEAD
                sender_thread: Some(sender_thread),
=======
                connection_options: options.connection_options,
>>>>>>> 54634e21
                should_close,
            },
            Some(port),
        ))
    }

    fn udp_socket(ip: &str, port: Port) -> Result<(socket2::Socket, Port), OutputInitError> {
        let socket = std::net::UdpSocket::bind(std::net::SocketAddrV4::new(
            std::net::Ipv4Addr::UNSPECIFIED,
            0,
        ))?;

        socket.connect((ip, port.0))?;
        Ok((socket.into(), port))
    }

    fn tcp_socket(port: RequestedPort) -> Result<(socket2::Socket, Port), OutputInitError> {
        let socket = socket2::Socket::new(
            socket2::Domain::IPV4,
            socket2::Type::STREAM,
            Some(socket2::Protocol::TCP),
        )
        .map_err(OutputInitError::SocketError)?;

        let port = bind_to_requested_port(port, &socket)?;

        socket.listen(1).map_err(OutputInitError::SocketError)?;
        Ok((socket, port))
    }
}

fn run_tcp_sender_thread(
    context: &mut RtpContext,
    mut packets: Box<dyn Iterator<Item = EncodedChunk> + Send>,
) {
    // make accept non blocking so we have a chance to handle should_close value
    context
        .socket
        .set_nonblocking(true)
        .expect("Cannot set non-blocking");
    loop {
        if context
            .should_close
            .load(std::sync::atomic::Ordering::Relaxed)
        {
            return;
        }

        // accept only one connection at the time
        let Ok((socket, _)) = context.socket.accept() else {
            thread::sleep(Duration::from_millis(50));
            continue;
        };

        let mut socket = TcpWritePacketStream::new(socket, context.should_close.clone());
        loop {
            let Some(chunk) = packets.next() else {
                return;
            };

            let packets = match context.payloader.payload(64000, chunk) {
                Ok(p) => p,
                Err(e) => {
                    error!("Failed to payload a packet: {}", e);
                    return;
                }
            };

            packets.iter().for_each(|packet| {
                let packet = match packet.marshal() {
                    Ok(p) => p,
                    Err(e) => {
                        error!("Failed to marshal a packet: {}", e);
                        return;
                    }
                };

                if let Err(err) = socket.write_packet(packet) {
                    debug!("Failed to send packet: {err}");
                    // if should_close is true it will exit at the beginning of the next loop
                    // if should close is false we will wait for the next connection attempt
                    break;
                }
            });
        }
    }
}

/// this assumes, that a "packet" contains data about a single frame (access unit)
fn run_udp_sender_thread(
    context: &mut RtpContext,
    packets: Box<dyn Iterator<Item = EncodedChunk> + Send>,
) {
    for chunk in packets {
        // TODO: check if this is h264
        let packets = match context.payloader.payload(1400, chunk) {
            Ok(p) => p,
            Err(e) => {
                error!("Failed to payload a packet: {}", e);
                return;
            }
        };

        packets.into_iter().for_each(|packet| {
            let packet = match packet.marshal() {
                Ok(p) => p,
                Err(e) => {
                    error!("Failed to marshal a packet: {}", e);
                    return;
                }
            };

            if let Err(err) = context.socket.send(&packet) {
                debug!("Failed to send packet: {err}");
            };
        });
    }
}

impl Drop for RtpSender {
    fn drop(&mut self) {
        self.should_close
            .store(true, std::sync::atomic::Ordering::Relaxed);
    }
}

impl From<BindToPortError> for OutputInitError {
    fn from(value: BindToPortError) -> Self {
        match value {
            BindToPortError::SocketBind(err) => OutputInitError::SocketError(err),
            BindToPortError::PortAlreadyInUse(port) => OutputInitError::PortAlreadyInUse(port),
            BindToPortError::AllPortsAlreadyInUse {
                lower_bound,
                upper_bound,
            } => OutputInitError::AllPortsAlreadyInUse {
                lower_bound,
                upper_bound,
            },
        }
    }
}

struct TcpWritePacketStream {
    socket: socket2::Socket,
    should_close: Arc<AtomicBool>,
}

impl TcpWritePacketStream {
    fn new(socket: socket2::Socket, should_close: Arc<AtomicBool>) -> Self {
        // Timeout to make sure we are not left with unregistered
        // connections that are still maintained by a client side.
        socket
            .set_write_timeout(Some(Duration::from_secs(30)))
            .expect("Cannot set write timeout");
        Self {
            socket,
            should_close,
        }
    }

    fn write_packet(&mut self, data: bytes::Bytes) -> io::Result<()> {
        self.write_bytes(&u16::to_be_bytes(data.len() as u16))?;
        self.write_bytes(&data[..])?;
        io::Result::Ok(())
    }

    fn write_bytes(&mut self, data: &[u8]) -> io::Result<()> {
        let mut written_bytes = 0;
        loop {
            if written_bytes >= data.len() {
                return Ok(());
            }
            match self.socket.write(&data[written_bytes..]) {
                Ok(bytes) => {
                    written_bytes += bytes;
                }
                Err(err) => {
                    let should_close = self.should_close.load(std::sync::atomic::Ordering::Relaxed);
                    match err.kind() {
                        std::io::ErrorKind::WouldBlock if !should_close => {
                            continue;
                        }
                        _ => return io::Result::Err(err),
                    }
                }
            };
        }
    }
}<|MERGE_RESOLUTION|>--- conflicted
+++ resolved
@@ -25,9 +25,6 @@
 
 #[derive(Debug)]
 pub struct RtpSender {
-<<<<<<< HEAD
-    sender_thread: Option<std::thread::JoinHandle<()>>,
-=======
     pub connection_options: RtpConnectionOptions,
 
     /// should_close will be set after output is unregistered,
@@ -37,7 +34,6 @@
     /// RtpSender should be explicitly closed based on this value
     /// only if TCP connection is disconnected or writes hang for a
     /// long time.
->>>>>>> 54634e21
     should_close: Arc<AtomicBool>,
 }
 
@@ -97,11 +93,7 @@
 
         Ok((
             Self {
-<<<<<<< HEAD
-                sender_thread: Some(sender_thread),
-=======
                 connection_options: options.connection_options,
->>>>>>> 54634e21
                 should_close,
             },
             Some(port),
@@ -170,7 +162,7 @@
                 }
             };
 
-            packets.iter().for_each(|packet| {
+            for packet in packets.iter() {
                 let packet = match packet.marshal() {
                     Ok(p) => p,
                     Err(e) => {
@@ -185,7 +177,7 @@
                     // if should close is false we will wait for the next connection attempt
                     break;
                 }
-            });
+            }
         }
     }
 }
