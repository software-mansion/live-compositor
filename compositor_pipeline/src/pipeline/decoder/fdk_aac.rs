--- conflicted
+++ resolved
@@ -4,19 +4,13 @@
 use compositor_render::InputId;
 use crossbeam_channel::{Receiver, Sender};
 use fdk_aac_sys as fdk;
+use log::warn;
 use tracing::{debug, error, span, Level};
 
-use crate::{
-    error::DecoderInitError,
-    pipeline::structs::{EncodedChunk, EncodedChunkKind},
-    queue::PipelineEvent,
-};
-
-<<<<<<< HEAD
-use super::{AacDecoderOptions, AacTransport, DecodedAudioInputInfo, DecodedSamples};
-=======
-use super::AacDecoderOptions;
->>>>>>> ef3a5240
+use crate::{pipeline::structs::{EncodedChunk, EncodedChunkKind}, queue::PipelineEvent};
+
+
+use super::{AacDecoderOptions, DecodedAudioInputInfo, DecodedSamples};
 
 #[derive(Debug, thiserror::Error)]
 pub enum AacDecoderError {
@@ -31,6 +25,9 @@
 
     #[error("The aac decoder cannot decode chunks with sample rate {0}.")]
     UnsupportedSampleRate(i32),
+    
+    #[error("The aac decoder thread start failed.")]
+    DecoderStartFailure
 }
 
 pub struct FdkAacDecoder;
@@ -41,13 +38,8 @@
         chunks_receiver: Receiver<PipelineEvent<EncodedChunk>>,
         samples_sender: Sender<PipelineEvent<DecodedSamples>>,
         input_id: InputId,
-<<<<<<< HEAD
-    ) -> Result<DecodedAudioInputInfo, DecoderInitError> {
+    ) -> Result<DecodedAudioInputInfo, AacDecoderError> {
         let (result_sender, result_receiver) = crossbeam_channel::bounded(1);
-
-=======
-    ) -> Result<Self, AacDecoderError> {
->>>>>>> ef3a5240
         std::thread::Builder::new()
             .name(format!("fdk aac decoder {}", input_id.0))
             .spawn(move || {
@@ -57,47 +49,32 @@
                     input_id = input_id.to_string()
                 )
                 .entered();
-<<<<<<< HEAD
-                run_decoder_thread(options, samples_sender, chunks_receiver, result_sender)
+                run_decoder_thread(options,chunks_receiver, samples_sender, result_sender)
             })
             .unwrap();
 
-        let decoded_sample_rate = result_receiver.recv().unwrap()?;
+        let Ok(decoded_sample_rate) = result_receiver.recv() else {
+            return Err(AacDecoderError::DecoderStartFailure);
+        };
         let info = DecodedAudioInputInfo {
             decoded_sample_rate,
         };
 
         Ok(info)
-=======
-                run_decoder_thread(options, samples_sender, chunks_receiver, output_sample_rate)
-            })
-            .unwrap();
-
-        Ok(Self)
->>>>>>> ef3a5240
     }
 }
 
 fn run_decoder_thread(
     options: AacDecoderOptions,
+    chunks_receiver: Receiver<PipelineEvent<EncodedChunk>>,
     samples_sender: Sender<PipelineEvent<DecodedSamples>>,
-    chunks_receiver: Receiver<PipelineEvent<EncodedChunk>>,
-<<<<<<< HEAD
-    result_sender: Sender<Result<u32, AacDecoderError>>,
-) {
-    let decoder = match Decoder::new(options) {
-        Ok(decoder) => {
-            result_sender.send(Ok(decoder.sample_rate)).unwrap();
-            decoder
-=======
-    output_sample_rate: u32,
+    result_sender: Sender<u32>
 ) {
     let chunk = match chunks_receiver.recv() {
         Ok(PipelineEvent::Data(chunk)) => chunk,
         Ok(PipelineEvent::EOS) | Err(_) => {
             log::warn!("AAC decoder received no data and its input stream has ended");
             return;
->>>>>>> ef3a5240
         }
     };
 
@@ -112,7 +89,11 @@
         }
     };
 
-    if process_chunk(chunk, &decoder, &samples_sender, output_sample_rate).is_break() {
+    if let Err(err) = result_sender.send(decoder.sample_rate) {
+        warn!("Failed to send decoder init result: {}", err);
+    };
+
+    if process_chunk(chunk, &decoder, &samples_sender).is_break() {
         return;
     }
 
@@ -123,18 +104,8 @@
                 break;
             }
         };
-<<<<<<< HEAD
-        let decoded_samples = match decoder.decode_chunk(chunk) {
-            Ok(samples) => samples,
-            Err(e) => {
-                log::error!("Failed to decode AAC packet: {e}");
-                continue;
-            }
-        };
-=======
->>>>>>> ef3a5240
-
-        if process_chunk(chunk, &decoder, &samples_sender, output_sample_rate).is_break() {
+
+        if process_chunk(chunk, &decoder, &samples_sender).is_break() {
             break;
         }
     }
@@ -143,10 +114,9 @@
 fn process_chunk(
     chunk: EncodedChunk,
     decoder: &Decoder,
-    sender: &Sender<PipelineEvent<InputSamples>>,
-    output_sample_rate: u32,
+    sender: &Sender<PipelineEvent<DecodedSamples>>,
 ) -> ControlFlow<()> {
-    let decoded_samples = match decoder.decode_chunk(chunk, output_sample_rate) {
+    let decoded_samples = match decoder.decode_chunk(chunk) {
         Ok(samples) => samples,
         Err(e) => {
             log::error!("Failed to decode AAC packet: {e}");
@@ -175,10 +145,6 @@
 }
 
 impl Decoder {
-<<<<<<< HEAD
-    fn new(options: AacDecoderOptions) -> Result<Self, AacDecoderError> {
-        let instance = unsafe { fdk::aacDecoder_Open(options.transport.into(), 1) };
-=======
     /// The encoded chunk used for initialization here still needs to be fed into `Decoder::decode_chunk` later
     fn new(
         options: AacDecoderOptions,
@@ -192,9 +158,7 @@
             fdk::TRANSPORT_TYPE_TT_MP4_RAW
         };
 
-        let dec = unsafe { fdk::aacDecoder_Open(transport, 1) };
-        let dec = Decoder(dec);
->>>>>>> ef3a5240
+        let instance = unsafe { fdk::aacDecoder_Open(transport, 1) };
 
         if let Some(config) = options.asc {
             let result = unsafe {
