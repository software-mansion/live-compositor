--- conflicted
+++ resolved
@@ -38,11 +38,8 @@
 socket2 = "0.5.5"
 compositor_render = { path = "compositor_render" }
 webrtc-util = "0.8.0"
-<<<<<<< HEAD
 opus = "0.3.0"
-=======
 rubato = "0.15.0"
->>>>>>> 8089f363
 
 [dependencies]
 compositor_render = { workspace = true }
