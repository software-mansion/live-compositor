--- conflicted
+++ resolved
@@ -37,13 +37,8 @@
 tiny_http = "0.12.0"
 ffmpeg-next = "6.0.0"
 crossbeam-channel = { workspace = true }
-<<<<<<< HEAD
-env_logger = "0.10.0"
-log = { workspace = true }
-=======
 env_logger = { workspace = true }
 log = { workspace = true } 
->>>>>>> 454b95bf
 
 [dev-dependencies]
 reqwest = { workspace = true }