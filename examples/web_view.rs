--- conflicted
+++ resolved
@@ -27,7 +27,7 @@
 
 fn main() {
     ffmpeg_next::format::network::init();
-<<<<<<< HEAD
+    logger::init_logger();
 
     #[cfg(feature = "web_renderer")]
     {
@@ -44,21 +44,6 @@
                 err
             );
         }
-=======
-    logger::init_logger();
-
-    let target_path = &std::env::current_exe()
-        .unwrap()
-        .parent()
-        .unwrap()
-        .join("..");
-
-    if let Err(err) = bundle_for_development(target_path) {
-        panic!(
-            "Build process helper first. For release profile use: cargo build -r --bin process_helper. {:?}",
-            err
-        );
->>>>>>> 084dee80
     }
     thread::spawn(|| {
         if let Err(err) = start_example_client_code() {
