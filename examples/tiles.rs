use anyhow::Result;
use log::{error, info};
use serde_json::json;
use std::{
    env,
    process::{Command, Stdio},
    thread,
    time::Duration,
};
use video_compositor::{config::config, http, logger, types::Resolution};

use crate::common::write_example_sdp_file;

#[path = "./common/common.rs"]
mod common;

const VIDEO_RESOLUTION: Resolution = Resolution {
    width: 1920,
    height: 1080,
};

fn main() {
    env::set_var("LIVE_COMPOSITOR_WEB_RENDERER_ENABLE", "0");
    ffmpeg_next::format::network::init();
    logger::init_logger();

    thread::spawn(|| {
        if let Err(err) = start_example_client_code() {
            error!("{err}")
        }
    });

    http::Server::new(config().api_port).run();
}

fn start_example_client_code() -> Result<()> {
    info!("[example] Start listening on output port.");
    let output_sdp = write_example_sdp_file("127.0.0.1", 8002)?;
    Command::new("ffplay")
        .args(["-protocol_whitelist", "file,rtp,udp", &output_sdp])
        .stdout(Stdio::null())
        .stderr(Stdio::null())
        .spawn()?;

    thread::sleep(Duration::from_secs(2));

    info!("[example] Send register input request.");
    common::post(&json!({
        "type": "register",
        "entity_type": "rtp_input_stream",
        "input_id": "input_1",
        "port": 8004,
        "video": {
            "codec": "h264"
        }
    }))?;

    let scene_with_inputs = |n: usize| {
        let children: Vec<_> = (0..n)
            .map(|_| {
                json!({
                    "type": "input_stream",
                    "input_id": "input_1",
                })
            })
            .collect();
        json!({
            "type": "tiles",
            "id": "tile",
            "padding": 5,
            "background_color_rgba": "#444444FF",
            "children": children,
            "transition": {
                "duration_ms": 500,
            },
        })
    };

    info!("[example] Send register output request.");
    common::post(&json!({
        "type": "register",
        "entity_type": "output_stream",
        "output_id": "output_1",
        "port": 8002,
        "ip": "127.0.0.1",
        "video": {
            "resolution": {
                "width": VIDEO_RESOLUTION.width,
                "height": VIDEO_RESOLUTION.height,
            },
            "encoder_preset": "ultrafast",
            "initial": scene_with_inputs(0)
        }
    }))?;

    for i in 1..=16 {
        info!("[example] Update scene");
        common::post(&json!({
            "type": "update_scene",
            "output_id": "output_1",
            "scene": scene_with_inputs(i),
            "schedule_time_ms": i * 1000,
        }))?;
    }

    info!("[example] Start pipeline");
    common::post(&json!({
        "type": "start",
    }))?;

    info!("[example] Start input stream");
    let ffmpeg_source = format!(
        "testsrc=s={}x{}:r=30,format=yuv420p",
        VIDEO_RESOLUTION.width, VIDEO_RESOLUTION.height
    );
    Command::new("ffmpeg")
        .args([
            "-re",
            "-f",
            "lavfi",
            "-i",
            &ffmpeg_source,
            "-c:v",
            "libx264",
            "-f",
            "rtp",
            "rtp://127.0.0.1:8004?rtcpport=8004",
        ])
        .spawn()?;

<<<<<<< HEAD
    thread::sleep(Duration::from_secs(1));

    for i in 1..=16 {
        info!("[example] Update output");
        common::post(&json!({
            "type": "update_output",
            "output_id": "output_1",
            "video": scene_with_inputs(i),
        }))?;

        thread::sleep(Duration::from_secs(1));
    }

    for i in (1..=16).rev() {
        info!("[example] Update output");
=======
    for i in 0..16 {
        info!("[example] Update scene");
>>>>>>> 45b46bde
        common::post(&json!({
            "type": "update_output",
            "output_id": "output_1",
<<<<<<< HEAD
            "video": scene_with_inputs(i),
=======
            "scene": scene_with_inputs(16 - i),
            "schedule_time_ms": (20 + i) * 1000,
>>>>>>> 45b46bde
        }))?;
    }

    info!("[example] Update output");
    common::post(&json!({
        "type": "update_output",
        "output_id": "output_1",
<<<<<<< HEAD
        "video": scene_with_inputs(4),
=======
        "scene": scene_with_inputs(4),
        "schedule_time_ms": 40 * 1000,
>>>>>>> 45b46bde
    }))?;

    Ok(())
}<|MERGE_RESOLUTION|>--- conflicted
+++ resolved
@@ -128,35 +128,13 @@
         ])
         .spawn()?;
 
-<<<<<<< HEAD
-    thread::sleep(Duration::from_secs(1));
-
-    for i in 1..=16 {
-        info!("[example] Update output");
+    for i in 0..16 {
+        info!("[example] Update scene");
         common::post(&json!({
             "type": "update_output",
             "output_id": "output_1",
-            "video": scene_with_inputs(i),
-        }))?;
-
-        thread::sleep(Duration::from_secs(1));
-    }
-
-    for i in (1..=16).rev() {
-        info!("[example] Update output");
-=======
-    for i in 0..16 {
-        info!("[example] Update scene");
->>>>>>> 45b46bde
-        common::post(&json!({
-            "type": "update_output",
-            "output_id": "output_1",
-<<<<<<< HEAD
-            "video": scene_with_inputs(i),
-=======
             "scene": scene_with_inputs(16 - i),
             "schedule_time_ms": (20 + i) * 1000,
->>>>>>> 45b46bde
         }))?;
     }
 
@@ -164,12 +142,8 @@
     common::post(&json!({
         "type": "update_output",
         "output_id": "output_1",
-<<<<<<< HEAD
-        "video": scene_with_inputs(4),
-=======
         "scene": scene_with_inputs(4),
         "schedule_time_ms": 40 * 1000,
->>>>>>> 45b46bde
     }))?;
 
     Ok(())
