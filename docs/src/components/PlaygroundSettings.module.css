--- conflicted
+++ resolved
@@ -55,12 +55,7 @@
   }
 
 .card {
-<<<<<<< HEAD
-    flex: 1;
-    min-width: 180px;
-=======
     min-width: 300px;
->>>>>>> e4194c3e
     margin: 10px;
     padding: 10px;
     border-width: 1px;
@@ -115,14 +110,6 @@
 .outputResolutionsContainer {
     display: flex;
     align-items: center;
-<<<<<<< HEAD
-    justify-content: center;
-    margin: 10px;
-    border-width: 1px 0 1px 0;
-    border-style: solid;
-    border-color: var(--ifm-color-emphasis-200);
-=======
->>>>>>> e4194c3e
     padding: 20px 0 20px 0;
 }
 
@@ -147,25 +134,6 @@
     font-weight: bold;
 }
 
-<<<<<<< HEAD
-.submitButtonContainer {
-    width: 100%;
-    position: absolute;
-    right: 20px;
-    bottom: 20px;
-    display: flex;
-    justify-content: end;
-}
-
-.submitButton {
-    padding: 10px 60px 10px 60px;
-    border-radius: 12px;
-    font-size: 20px;
-    font-weight: bold;
-}
-
-=======
->>>>>>> e4194c3e
 
 .submitButtonActive {
     border: 1px solid var(--ifm-color-primary);
@@ -178,14 +146,6 @@
     color: var(--ifm-color-emphasis-400);
     background-color: var(--ifm-color-emphasis-500);
 }
-<<<<<<< HEAD
-
-.submitButtonInactive:hover{
-    transform: scale(1);
-    box-shadow: 0 0 0 0;
-}
-=======
->>>>>>> e4194c3e
 
 .submitButtonInactive:hover{
     transform: scale(1);
@@ -204,32 +164,11 @@
     }
     .cardTitle {
         font-size: 16px;
-<<<<<<< HEAD
-    }
-    .outputResolutionsContainer {
-        margin: 5px;
-        padding: 10px 0 10px 0;
-    }
-}
-
-
-@media only screen and (max-width:660px) {
-    .submitButtonContainer {
-        margin-top: 10px;
-        margin-bottom: 60px;
-        position: static;
-        margin-bottom: 15px;
-        justify-content: center;
-=======
     }
     .bottomContainer {
         position: static;
         flex-direction: column;
         padding: 0;
->>>>>>> e4194c3e
-    }
-    .submitButton {
-        width: 100%;
     }
 
 }