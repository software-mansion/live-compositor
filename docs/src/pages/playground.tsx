import useDocusaurusContext from '@docusaurus/useDocusaurusContext';
import Layout from '@theme/Layout';

<<<<<<< HEAD
import { useState } from 'react';
=======
import styles from './playground.module.css';
import React, { useEffect, useState } from 'react';
import PlaygroundRenderSettings from '../components/PlaygroundRenderSettings';
import PlaygroundPreview from '../components/PlaygroundPreview';
import PlaygroundCodeEditor from '../components/PlaygroundCodeEditor';
>>>>>>> 02b1aead
import toast, { Toaster } from 'react-hot-toast';
import 'react-tooltip/dist/react-tooltip.css';
<<<<<<< HEAD
import { ApiError, renderImage } from '../api';
import PlaygroundCodeEditor from '../components/PlaygroundCodeEditor';
import PlaygroundPreview from '../components/PlaygroundPreview';
import PlaygroundSettings from '../components/PlaygroundSettings';
import { InputResolution, inputResolutionsToResolutions, InputsSettings } from '../resolution';
import styles from './playground.module.css';
=======
import PlaygroundReactEditor from '../components/PlaygroundReactEditor';
import executeTypescriptCode from '../executeTypescriptCode';
>>>>>>> 02b1aead

const INITIAL_SCENE = {
  type: 'view',
  background_color_rgba: '#4d4d4dff',
  children: [
    {
      type: 'rescaler',
      child: { type: 'input_stream', input_id: 'input_1' },
    },
    {
      type: 'rescaler',
      width: 320,
      height: 180,
      top: 20,
      right: 20,
      child: { type: 'input_stream', input_id: 'input_2' },
    },
    {
      type: 'rescaler',
      width: 320,
      height: 180,
      top: 20,
      left: 20,
      child: { type: 'input_stream', input_id: 'input_3' },
    },
    {
      type: 'rescaler',
      width: 320,
      height: 180,
      bottom: 20,
      left: 20,
      child: { type: 'input_stream', input_id: 'input_4' },
    },
    {
      type: 'rescaler',
      width: 320,
      height: 180,
      bottom: 20,
      right: 20,
      child: { type: 'input_stream', input_id: 'input_5' },
    },
    {
      type: 'rescaler',
      width: 640,
      height: 400,
      top: 20,
      right: 800,
      child: { type: 'input_stream', input_id: 'input_6' },
    },
  ],
};

const INITIAL_REACT_CODE = [
  "import React from 'react';\n",

  'function View() {',
  '    return null;',
  '}',
  'function a(): JSX.Element {',
  '    return (',
  '        <div>',
  '            <View/>',
  '        </div>',
  '    )',
  '}',
  'console.log(a());',
  'console.log("Hello");',
].join('\n');

function Homepage() {
  const [scene, setScene] = useState<object | Error>(INITIAL_SCENE);
<<<<<<< HEAD
  const [inputResolutions, setInputResolutions] = useState<InputsSettings>({
    input_1: InputResolution.Resoultion1920x1080,
    input_2: InputResolution.Resoultion1920x1080,
    input_3: InputResolution.Resoultion1920x1080,
    input_4: InputResolution.Resoultion1920x1080,
    input_5: InputResolution.Resoultion1920x1080,
    input_6: InputResolution.Resoultion1920x1080,
  });
  function updateInputResolutions(inputId: string, resolution: InputResolution) {
    setInputResolutions({
      ...inputResolutions,
      [inputId]: resolution,
    });
  }
=======
  const [code, setCode] = useState<string>(INITIAL_REACT_CODE);
  const [showReactEditor, setShowReactEditor] = useState<boolean>(false);
>>>>>>> 02b1aead

  const [responseData, setResponseData] = useState({
    imageUrl: '',
    errorMessage: '',
  });

  const setErrorMessage = message => {
    setResponseData(prevResponseData => ({ ...prevResponseData, errorMessage: message }));
  };

  const handleSubmit = async (): Promise<void> => {
    try {
<<<<<<< HEAD
      if (scene instanceof Error) {
        throw new Error(`${scene.name};\n${scene.message}`);
      }
      const request = {
        scene: scene,
        inputs: inputResolutionsToResolutions(inputResolutions),
      };
      const blob = await renderImage({ ...request });
      const imageObjectURL = URL.createObjectURL(blob);
=======
      if (showReactEditor) {
        await executeTypescriptCode(code);
      } else {
        if (scene instanceof Error) {
          throw new Error(`${scene.name};\n${scene.message}`);
        }
        const blob = await renderImage({ scene });
        const imageObjectURL = URL.createObjectURL(blob);
>>>>>>> 02b1aead

        setResponseData({ imageUrl: imageObjectURL, errorMessage: '' });
      }
    } catch (error: any) {
      let errorDescription;
      if (error instanceof ApiError && !error.response) {
        errorDescription = 'Failed to connect to the server!';
      } else {
        errorDescription = error.message;
      }
      setErrorMessage(errorDescription);
      toast.error(`${errorDescription}`);
    }
  };

  useEffect(() => {
    const ifReactMode = new URLSearchParams(window.location.search).get('mode') === 'react';
    setShowReactEditor(ifReactMode);
  }, []);

  return (
    <div className={styles.page}>
      <div className={styles.leftSide}>
        <div className={styles.codeEditorBox}>
          {showReactEditor ? (
            <PlaygroundReactEditor code={code} onCodeChange={setCode} />
          ) : (
            <PlaygroundCodeEditor onChange={setScene} initialCodeEditorContent={INITIAL_SCENE} />
          )}
        </div>
      </div>
      <div className={styles.rightSide}>
        <div className={styles.preview}>
          <PlaygroundPreview {...responseData} />
        </div>
        <div className={styles.settingsBox}>
          <PlaygroundSettings
            onSubmit={handleSubmit}
<<<<<<< HEAD
            readyToSubmit={!(scene instanceof Error)}
            onChange={updateInputResolutions}
            inputsSettings={inputResolutions}
=======
            readyToSubmit={!(scene instanceof Error) || showReactEditor}
>>>>>>> 02b1aead
          />
        </div>
      </div>
    </div>
  );
}

export default function Home() {
  const { siteConfig } = useDocusaurusContext();
  return (
    <Layout title={siteConfig.title}>
      <Toaster />
      <Homepage />
    </Layout>
  );
}<|MERGE_RESOLUTION|>--- conflicted
+++ resolved
@@ -1,28 +1,16 @@
 import useDocusaurusContext from '@docusaurus/useDocusaurusContext';
 import Layout from '@theme/Layout';
-
-<<<<<<< HEAD
-import { useState } from 'react';
-=======
 import styles from './playground.module.css';
 import React, { useEffect, useState } from 'react';
-import PlaygroundRenderSettings from '../components/PlaygroundRenderSettings';
 import PlaygroundPreview from '../components/PlaygroundPreview';
 import PlaygroundCodeEditor from '../components/PlaygroundCodeEditor';
->>>>>>> 02b1aead
 import toast, { Toaster } from 'react-hot-toast';
 import 'react-tooltip/dist/react-tooltip.css';
-<<<<<<< HEAD
 import { ApiError, renderImage } from '../api';
-import PlaygroundCodeEditor from '../components/PlaygroundCodeEditor';
-import PlaygroundPreview from '../components/PlaygroundPreview';
 import PlaygroundSettings from '../components/PlaygroundSettings';
 import { InputResolution, inputResolutionsToResolutions, InputsSettings } from '../resolution';
-import styles from './playground.module.css';
-=======
 import PlaygroundReactEditor from '../components/PlaygroundReactEditor';
 import executeTypescriptCode from '../executeTypescriptCode';
->>>>>>> 02b1aead
 
 const INITIAL_SCENE = {
   type: 'view',
@@ -94,7 +82,8 @@
 
 function Homepage() {
   const [scene, setScene] = useState<object | Error>(INITIAL_SCENE);
-<<<<<<< HEAD
+  const [code, setCode] = useState<string>(INITIAL_REACT_CODE);
+  const [showReactEditor, setShowReactEditor] = useState<boolean>(false);
   const [inputResolutions, setInputResolutions] = useState<InputsSettings>({
     input_1: InputResolution.Resoultion1920x1080,
     input_2: InputResolution.Resoultion1920x1080,
@@ -109,10 +98,6 @@
       [inputId]: resolution,
     });
   }
-=======
-  const [code, setCode] = useState<string>(INITIAL_REACT_CODE);
-  const [showReactEditor, setShowReactEditor] = useState<boolean>(false);
->>>>>>> 02b1aead
 
   const [responseData, setResponseData] = useState({
     imageUrl: '',
@@ -125,26 +110,18 @@
 
   const handleSubmit = async (): Promise<void> => {
     try {
-<<<<<<< HEAD
-      if (scene instanceof Error) {
-        throw new Error(`${scene.name};\n${scene.message}`);
-      }
-      const request = {
-        scene: scene,
-        inputs: inputResolutionsToResolutions(inputResolutions),
-      };
-      const blob = await renderImage({ ...request });
-      const imageObjectURL = URL.createObjectURL(blob);
-=======
       if (showReactEditor) {
         await executeTypescriptCode(code);
       } else {
         if (scene instanceof Error) {
           throw new Error(`${scene.name};\n${scene.message}`);
         }
-        const blob = await renderImage({ scene });
+        const request = {
+          scene: scene,
+          inputs: inputResolutionsToResolutions(inputResolutions),
+        };
+        const blob = await renderImage({ ...request });
         const imageObjectURL = URL.createObjectURL(blob);
->>>>>>> 02b1aead
 
         setResponseData({ imageUrl: imageObjectURL, errorMessage: '' });
       }
@@ -183,13 +160,9 @@
         <div className={styles.settingsBox}>
           <PlaygroundSettings
             onSubmit={handleSubmit}
-<<<<<<< HEAD
-            readyToSubmit={!(scene instanceof Error)}
+            readyToSubmit={!(scene instanceof Error) || showReactEditor}
             onChange={updateInputResolutions}
             inputsSettings={inputResolutions}
-=======
-            readyToSubmit={!(scene instanceof Error) || showReactEditor}
->>>>>>> 02b1aead
           />
         </div>
       </div>
