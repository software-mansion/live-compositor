import useDocusaurusContext from '@docusaurus/useDocusaurusContext';
import Layout from '@theme/Layout';
import styles from './playground.module.css';
import React, { useEffect, useState } from 'react';
import PlaygroundPreview from '../components/PlaygroundPreview';
import PlaygroundCodeEditor from '../components/PlaygroundCodeEditor';
import toast, { Toaster } from 'react-hot-toast';
import 'react-tooltip/dist/react-tooltip.css';
import { ApiError, renderImage } from '../api';
import PlaygroundSettings from '../components/PlaygroundSettings';
<<<<<<< HEAD
import {
  InputResolution,
  inputResolutionsToResolutions,
  inputResolutionToResolution,
  InputsSettings,
} from '../resolution';
import styles from './playground.module.css';
=======
import { InputResolution, inputResolutionsToResolutions, InputsSettings } from '../resolution';
import PlaygroundReactEditor from '../components/PlaygroundReactEditor';
import executeTypescriptCode from '../executeTypescriptCode';
>>>>>>> e4194c3e

const INITIAL_SCENE = {
  type: 'view',
  background_color_rgba: '#4d4d4dff',
  children: [
    {
      type: 'rescaler',
      child: { type: 'input_stream', input_id: 'input_1' },
    },
    {
      type: 'rescaler',
      width: 320,
      height: 180,
      top: 20,
      right: 20,
      child: { type: 'input_stream', input_id: 'input_2' },
    },
    {
      type: 'rescaler',
      width: 320,
      height: 180,
      top: 20,
      left: 20,
      child: { type: 'input_stream', input_id: 'input_3' },
    },
    {
      type: 'rescaler',
      width: 320,
      height: 180,
      bottom: 20,
      left: 20,
      child: { type: 'input_stream', input_id: 'input_4' },
    },
    {
      type: 'rescaler',
      width: 320,
      height: 180,
      bottom: 20,
      right: 20,
      child: { type: 'input_stream', input_id: 'input_5' },
    },
    {
      type: 'rescaler',
      width: 640,
      height: 400,
      top: 20,
      right: 800,
      child: { type: 'input_stream', input_id: 'input_6' },
    },
  ],
};

const INITIAL_REACT_CODE = [
  "import React from 'react';\n",

  'function View() {',
  '    return null;',
  '}',
  'function a(): JSX.Element {',
  '    return (',
  '        <div>',
  '            <View/>',
  '        </div>',
  '    )',
  '}',
  'console.log(a());',
  'console.log("Hello");',
].join('\n');

function Homepage() {
  const [scene, setScene] = useState<object | Error>(INITIAL_SCENE);
<<<<<<< HEAD
=======
  const [code, setCode] = useState<string>(INITIAL_REACT_CODE);
  const [showReactEditor, setShowReactEditor] = useState<boolean>(false);
>>>>>>> e4194c3e
  const [inputResolutions, setInputResolutions] = useState<InputsSettings>({
    input_1: InputResolution.Resoultion1920x1080,
    input_2: InputResolution.Resoultion1920x1080,
    input_3: InputResolution.Resoultion1920x1080,
    input_4: InputResolution.Resoultion1920x1080,
    input_5: InputResolution.Resoultion1920x1080,
    input_6: InputResolution.Resoultion1920x1080,
  });
  function updateInputResolutions(inputId: string, resolution: InputResolution) {
    setInputResolutions({
      ...inputResolutions,
      [inputId]: resolution,
    });
  }
  const [outputResolution, setOutputResolution] = useState<InputResolution>(
    InputResolution.Resoultion1920x1080
  );

  const [responseData, setResponseData] = useState({
    imageUrl: '',
    errorMessage: '',
  });

  const setErrorMessage = message => {
    setResponseData(prevResponseData => ({ ...prevResponseData, errorMessage: message }));
  };

  const handleSubmit = async (): Promise<void> => {
    try {
<<<<<<< HEAD
      if (scene instanceof Error) {
        throw new Error(`${scene.name};\n${scene.message}`);
      }
      const request = {
        scene: scene,
        inputs: inputResolutionsToResolutions(inputResolutions),
        output: inputResolutionToResolution(outputResolution),
      };
      const blob = await renderImage({ ...request });
      const imageObjectURL = URL.createObjectURL(blob);
=======
      if (showReactEditor) {
        await executeTypescriptCode(code);
      } else {
        if (scene instanceof Error) {
          throw new Error(`${scene.name};\n${scene.message}`);
        }
        const request = {
          scene: scene,
          inputs: inputResolutionsToResolutions(inputResolutions),
        };
        const blob = await renderImage({ ...request });
        const imageObjectURL = URL.createObjectURL(blob);
>>>>>>> e4194c3e

        setResponseData({ imageUrl: imageObjectURL, errorMessage: '' });
      }
    } catch (error: any) {
      let errorDescription;
      if (error instanceof ApiError && !error.response) {
        errorDescription = 'Failed to connect to the server!';
      } else {
        errorDescription = error.message;
      }
      setErrorMessage(errorDescription);
      toast.error(`${errorDescription}`);
    }
  };

  useEffect(() => {
    const ifReactMode = new URLSearchParams(window.location.search).get('mode') === 'react';
    setShowReactEditor(ifReactMode);
  }, []);

  return (
    <div className={styles.page}>
      <div className={styles.leftSide}>
        <div className={styles.codeEditorBox}>
          {showReactEditor ? (
            <PlaygroundReactEditor code={code} onCodeChange={setCode} />
          ) : (
            <PlaygroundCodeEditor onChange={setScene} initialCodeEditorContent={INITIAL_SCENE} />
          )}
        </div>
      </div>
      <div className={styles.rightSide}>
        <div className={styles.preview}>
          <PlaygroundPreview {...responseData} />
        </div>
        <div className={styles.settingsBox}>
          <PlaygroundSettings
            onSubmit={handleSubmit}
<<<<<<< HEAD
            readyToSubmit={!(scene instanceof Error)}
            onInputResolutionChange={updateInputResolutions}
            onOutputResolutionChange={(resolution: InputResolution) => {
              setOutputResolution(resolution);
            }}
=======
            readyToSubmit={!(scene instanceof Error) || showReactEditor}
            onChange={updateInputResolutions}
>>>>>>> e4194c3e
            inputsSettings={inputResolutions}
          />
        </div>
      </div>
    </div>
  );
}

export default function Home() {
  const { siteConfig } = useDocusaurusContext();
  return (
    <Layout title={siteConfig.title}>
      <Toaster />
      <Homepage />
    </Layout>
  );
}<|MERGE_RESOLUTION|>--- conflicted
+++ resolved
@@ -1,14 +1,14 @@
 import useDocusaurusContext from '@docusaurus/useDocusaurusContext';
 import Layout from '@theme/Layout';
-import styles from './playground.module.css';
-import React, { useEffect, useState } from 'react';
-import PlaygroundPreview from '../components/PlaygroundPreview';
-import PlaygroundCodeEditor from '../components/PlaygroundCodeEditor';
+import { useEffect, useState } from 'react';
 import toast, { Toaster } from 'react-hot-toast';
 import 'react-tooltip/dist/react-tooltip.css';
 import { ApiError, renderImage } from '../api';
+import PlaygroundCodeEditor from '../components/PlaygroundCodeEditor';
+import PlaygroundPreview from '../components/PlaygroundPreview';
+import PlaygroundReactEditor from '../components/PlaygroundReactEditor';
 import PlaygroundSettings from '../components/PlaygroundSettings';
-<<<<<<< HEAD
+import executeTypescriptCode from '../executeTypescriptCode';
 import {
   InputResolution,
   inputResolutionsToResolutions,
@@ -16,11 +16,6 @@
   InputsSettings,
 } from '../resolution';
 import styles from './playground.module.css';
-=======
-import { InputResolution, inputResolutionsToResolutions, InputsSettings } from '../resolution';
-import PlaygroundReactEditor from '../components/PlaygroundReactEditor';
-import executeTypescriptCode from '../executeTypescriptCode';
->>>>>>> e4194c3e
 
 const INITIAL_SCENE = {
   type: 'view',
@@ -92,11 +87,8 @@
 
 function Homepage() {
   const [scene, setScene] = useState<object | Error>(INITIAL_SCENE);
-<<<<<<< HEAD
-=======
   const [code, setCode] = useState<string>(INITIAL_REACT_CODE);
   const [showReactEditor, setShowReactEditor] = useState<boolean>(false);
->>>>>>> e4194c3e
   const [inputResolutions, setInputResolutions] = useState<InputsSettings>({
     input_1: InputResolution.Resoultion1920x1080,
     input_2: InputResolution.Resoultion1920x1080,
@@ -126,18 +118,6 @@
 
   const handleSubmit = async (): Promise<void> => {
     try {
-<<<<<<< HEAD
-      if (scene instanceof Error) {
-        throw new Error(`${scene.name};\n${scene.message}`);
-      }
-      const request = {
-        scene: scene,
-        inputs: inputResolutionsToResolutions(inputResolutions),
-        output: inputResolutionToResolution(outputResolution),
-      };
-      const blob = await renderImage({ ...request });
-      const imageObjectURL = URL.createObjectURL(blob);
-=======
       if (showReactEditor) {
         await executeTypescriptCode(code);
       } else {
@@ -147,10 +127,10 @@
         const request = {
           scene: scene,
           inputs: inputResolutionsToResolutions(inputResolutions),
+          output: inputResolutionToResolution(outputResolution),
         };
         const blob = await renderImage({ ...request });
         const imageObjectURL = URL.createObjectURL(blob);
->>>>>>> e4194c3e
 
         setResponseData({ imageUrl: imageObjectURL, errorMessage: '' });
       }
@@ -189,16 +169,11 @@
         <div className={styles.settingsBox}>
           <PlaygroundSettings
             onSubmit={handleSubmit}
-<<<<<<< HEAD
-            readyToSubmit={!(scene instanceof Error)}
+            readyToSubmit={!(scene instanceof Error) || showReactEditor}
             onInputResolutionChange={updateInputResolutions}
             onOutputResolutionChange={(resolution: InputResolution) => {
               setOutputResolution(resolution);
             }}
-=======
-            readyToSubmit={!(scene instanceof Error) || showReactEditor}
-            onChange={updateInputResolutions}
->>>>>>> e4194c3e
             inputsSettings={inputResolutions}
           />
         </div>
