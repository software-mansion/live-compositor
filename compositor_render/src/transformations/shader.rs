--- conflicted
+++ resolved
@@ -124,11 +124,7 @@
         });
 
         let common_shader_params =
-<<<<<<< HEAD
-            CommonShaderParameters::new(pts, sources.len() as u32, target.resolution);
-=======
             CommonShaderParameters::new(pts, sources.len() as u32, target.resolution());
->>>>>>> e053d3c4
 
         self.pipeline.render(
             &input_textures_bg,
