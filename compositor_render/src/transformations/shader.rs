<<<<<<< HEAD
use crate::renderer::{texture::NodeTexture, CommonShaderParameters};
=======
use crate::renderer::{
    texture::NodeTexture, CommonShaderParameters, RegisterTransformationCtx, WgpuError,
    WgpuErrorScope,
};
>>>>>>> 236afe25

use std::{sync::Arc, time::Duration};

use compositor_common::scene::NodeId;

use crate::renderer::{texture::Texture, WgpuCtx};

use self::pipeline::Pipeline;

pub mod node;
mod pipeline;

const INPUT_TEXTURES_AMOUNT: u32 = 16;

/// The bind group layout for the shader:
///
/// ```wgsl
/// var<push_constant> common_params: CommonShaderParameters;
///
/// @group(0) @binding(0) var textures: binding_array<texture_2d<f32>, 16>;
/// @group(1) @binding(0) var<uniform> shaders_custom_buffer: CustomStruct;
/// @group(2) @binding(0) var sampler_: sampler;
/// ```
pub struct Shader {
    wgpu_ctx: Arc<WgpuCtx>,
    pipeline: Pipeline,
    empty_texture: Texture,
}

impl Shader {
<<<<<<< HEAD
    pub fn new(wgpu_ctx: &Arc<WgpuCtx>, shader_src: String) -> Self {
        // TODO: Error handling
=======
    pub fn new(ctx: &RegisterTransformationCtx, shader_src: String) -> Result<Self, WgpuError> {
        let scope = WgpuErrorScope::push(&ctx.wgpu_ctx.device);

>>>>>>> 236afe25
        let pipeline = Pipeline::new(
            &wgpu_ctx.device,
            wgpu::ShaderSource::Wgsl(shader_src.into()),
            &wgpu_ctx.shader_parameters_bind_group_layout,
        );

        let empty_texture = Texture::new(
            wgpu_ctx,
            Some("empty texture"),
            wgpu::Extent3d {
                width: 1,
                height: 1,
                depth_or_array_layers: 1,
            },
            wgpu::TextureFormat::Rgba8Unorm,
            wgpu::TextureUsages::TEXTURE_BINDING,
        );

<<<<<<< HEAD
        Self {
            wgpu_ctx: wgpu_ctx.clone(),
=======
        scope.pop(&ctx.wgpu_ctx.device)?;

        Ok(Self {
            wgpu_ctx: ctx.wgpu_ctx.clone(),
>>>>>>> 236afe25
            pipeline,
            empty_texture,
        })
    }

    pub fn new_parameters_bind_group_layout(device: &wgpu::Device) -> wgpu::BindGroupLayout {
        device.create_bind_group_layout(&wgpu::BindGroupLayoutDescriptor {
            label: Some("shader parameters bind group layout"),
            entries: &[
                wgpu::BindGroupLayoutEntry {
                    binding: 0,
                    count: None,
                    visibility: wgpu::ShaderStages::VERTEX_FRAGMENT,
                    ty: wgpu::BindingType::Buffer {
                        ty: wgpu::BufferBindingType::Uniform,
                        has_dynamic_offset: false,
                        min_binding_size: None,
                    },
                },
                wgpu::BindGroupLayoutEntry {
                    binding: 1,
                    count: None,
                    visibility: wgpu::ShaderStages::VERTEX_FRAGMENT,
                    ty: wgpu::BindingType::Buffer {
                        ty: wgpu::BufferBindingType::Uniform,
                        has_dynamic_offset: false,
                        min_binding_size: None,
                    },
                },
            ],
        })
    }

    pub fn render(
        &self,
        params: &wgpu::BindGroup,
        sources: &[(&NodeId, &NodeTexture)],
        target: &NodeTexture,
        pts: Duration,
        clear_color: Option<wgpu::Color>,
    ) {
        let ctx = &self.wgpu_ctx;

        // TODO: sources need to be ordered

        // TODO: most things that happen in this method should not be done every frame
        let textures = sources
            .iter()
            .map(|(_, texture)| texture.rgba_texture())
            .collect::<Vec<_>>();

        let mut texture_views = textures
            .iter()
            .map(|texture| &texture.texture().view)
            .collect::<Vec<_>>();

        texture_views.extend(
            (textures.len()..INPUT_TEXTURES_AMOUNT as usize).map(|_| &self.empty_texture.view),
        );

        let input_textures_bg = ctx.device.create_bind_group(&wgpu::BindGroupDescriptor {
            layout: &self.pipeline.textures_bgl,
            label: None,
            entries: &[wgpu::BindGroupEntry {
                binding: 0,
                resource: wgpu::BindingResource::TextureViewArray(&texture_views),
            }],
        });

        let common_shader_params =
            CommonShaderParameters::new(pts, sources.len() as u32, target.resolution);

        self.pipeline.render(
            &input_textures_bg,
            params,
            target.rgba_texture().texture(),
            ctx,
            common_shader_params,
            clear_color,
        );
    }
}<|MERGE_RESOLUTION|>--- conflicted
+++ resolved
@@ -1,11 +1,4 @@
-<<<<<<< HEAD
-use crate::renderer::{texture::NodeTexture, CommonShaderParameters};
-=======
-use crate::renderer::{
-    texture::NodeTexture, CommonShaderParameters, RegisterTransformationCtx, WgpuError,
-    WgpuErrorScope,
-};
->>>>>>> 236afe25
+use crate::renderer::{texture::NodeTexture, CommonShaderParameters, WgpuError, WgpuErrorScope};
 
 use std::{sync::Arc, time::Duration};
 
@@ -36,14 +29,9 @@
 }
 
 impl Shader {
-<<<<<<< HEAD
-    pub fn new(wgpu_ctx: &Arc<WgpuCtx>, shader_src: String) -> Self {
-        // TODO: Error handling
-=======
-    pub fn new(ctx: &RegisterTransformationCtx, shader_src: String) -> Result<Self, WgpuError> {
-        let scope = WgpuErrorScope::push(&ctx.wgpu_ctx.device);
+    pub fn new(wgpu_ctx: &Arc<WgpuCtx>, shader_src: String) -> Result<Self, WgpuError> {
+        let scope = WgpuErrorScope::push(&wgpu_ctx.device);
 
->>>>>>> 236afe25
         let pipeline = Pipeline::new(
             &wgpu_ctx.device,
             wgpu::ShaderSource::Wgsl(shader_src.into()),
@@ -62,15 +50,10 @@
             wgpu::TextureUsages::TEXTURE_BINDING,
         );
 
-<<<<<<< HEAD
-        Self {
-            wgpu_ctx: wgpu_ctx.clone(),
-=======
-        scope.pop(&ctx.wgpu_ctx.device)?;
+        scope.pop(&wgpu_ctx.device)?;
 
         Ok(Self {
-            wgpu_ctx: ctx.wgpu_ctx.clone(),
->>>>>>> 236afe25
+            wgpu_ctx: wgpu_ctx.clone(),
             pipeline,
             empty_texture,
         })
