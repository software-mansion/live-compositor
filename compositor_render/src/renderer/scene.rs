use std::{collections::HashMap, sync::Arc};

use compositor_common::{
    scene::{
        InputId, InputSpec, NodeId, OutputId, Resolution, SceneSpec, TransformNodeSpec,
        TransformParams,
    },
    SpecValidationError,
};
use log::error;

use crate::{
    registry::GetError,
    transformations::{
        shader::node::ShaderNode, text_renderer::TextRenderer, web_renderer::WebRenderer,
    },
};

use super::{
    texture::{InputTexture, NodeTexture, OutputTexture},
    RenderCtx,
};

pub struct InputNode {}

pub enum TransformNode {
    Shader(ShaderNode),
    WebRenderer { renderer: Arc<WebRenderer> },
    TextRenderer { renderer: TextRenderer },
    Nop,
}

impl TransformNode {
    fn new(ctx: &RenderCtx, spec: &TransformParams) -> Result<(Self, Resolution), GetError> {
        match spec {
            TransformParams::WebRenderer { renderer_id } => {
                let renderer = ctx.web_renderers.get(renderer_id)?;
                let resolution = renderer.resolution();
                Ok((TransformNode::WebRenderer { renderer }, resolution))
            }
            TransformParams::Shader {
                shader_id,
                shader_params,
<<<<<<< HEAD
                resolution,
            } => Ok((
                TransformNode::Shader {
                    params: shader_params.clone(),
                    shader: ctx.shader_transforms.get(shader_id)?,
                },
                *resolution,
            )),
            TransformParams::TextRenderer {
                text_params,
                resolution,
            } => {
                let (renderer, resolution) =
                    TextRenderer::new(ctx, text_params.clone(), resolution.clone());
                Ok((TransformNode::TextRenderer { renderer }, resolution))
            }
=======
            } => Ok(TransformNode::Shader(ShaderNode::new(
                ctx.wgpu_ctx,
                ctx.shader_transforms.get(shader_id)?,
                shader_params.as_ref(),
            ))),
            TransformParams::TextRenderer { text_params } => Ok(TransformNode::TextRenderer {
                renderer: TextRenderer::new(text_params.clone()),
            }),
>>>>>>> b3dd99a3
        }
    }
    pub fn render(
        &self,
        ctx: &mut RenderCtx,
        sources: &[(&NodeId, &NodeTexture)],
        target: &NodeTexture,
    ) {
        match self {
            TransformNode::Shader(shader) => {
                shader.render(sources, target);
            }
            TransformNode::WebRenderer { renderer } => {
                if let Err(err) = renderer.render(ctx, sources, target) {
                    error!("Web render operation failed {err}");
                }
            }
            TransformNode::TextRenderer { renderer } => {
                renderer.render(ctx, target);
            }
            TransformNode::Nop => (),
        }
    }
}

pub struct Node {
    pub node_id: NodeId,
    pub output: NodeTexture,
    pub resolution: Resolution,
    pub inputs: Vec<Arc<Node>>,
    pub transform: TransformNode,
}

impl Node {
    pub fn new(
        ctx: &RenderCtx,
        spec: &TransformNodeSpec,
        inputs: Vec<Arc<Node>>,
    ) -> Result<Self, GetError> {
        let (node, resolution) = TransformNode::new(ctx, &spec.transform_params)?;
        let output = NodeTexture::new(ctx.wgpu_ctx, resolution);
        Ok(Self {
            node_id: spec.node_id.clone(),
            transform: node,
            resolution,
            inputs,
            output,
        })
    }

    pub fn new_input(ctx: &RenderCtx, spec: &InputSpec) -> Result<Self, GetError> {
        let output = NodeTexture::new(ctx.wgpu_ctx, spec.resolution);

        Ok(Self {
            node_id: spec.input_id.0.clone(),
            transform: TransformNode::Nop,
            resolution: spec.resolution,
            inputs: vec![],
            output,
        })
    }
}

pub struct Scene {
    pub outputs: HashMap<OutputId, (Arc<Node>, OutputTexture)>,
    pub inputs: HashMap<InputId, (Arc<Node>, InputTexture)>,
}

#[derive(Debug, thiserror::Error)]
pub enum SceneUpdateError {
    #[error("Failed to construct transform node")]
    TransformNodeError(#[source] GetError),

    #[error("Failed to construct input node")]
    InputNodeError(#[source] GetError),

    #[error("No spec for node with id {0}")]
    NoNodeWithIdError(NodeId),

    #[error("Scene definition is invalid")]
    InvalidSpec(#[source] SpecValidationError),
}

impl Scene {
    pub fn empty() -> Self {
        Self {
            outputs: HashMap::new(),
            inputs: HashMap::new(),
        }
    }

    pub fn update(&mut self, ctx: &RenderCtx, spec: &SceneSpec) -> Result<(), SceneUpdateError> {
        // TODO: If we want nodes to be stateful we could try reusing nodes instead
        //       of recreating them on every scene update
        let mut new_nodes = HashMap::new();
        self.inputs = HashMap::new();
        self.outputs = spec
            .outputs
            .iter()
            .map(|output| {
                let node = self.ensure_node(ctx, &output.input_pad, spec, &mut new_nodes)?;
                let buffers = OutputTexture::new(ctx.wgpu_ctx, node.resolution);
                Ok((output.output_id.clone(), (node, buffers)))
            })
            .collect::<Result<_, _>>()?;
        Ok(())
    }

    fn ensure_node(
        &mut self,
        ctx: &RenderCtx,
        node_id: &NodeId,
        spec: &SceneSpec,
        new_nodes: &mut HashMap<NodeId, Arc<Node>>,
    ) -> Result<Arc<Node>, SceneUpdateError> {
        // check if node already exists
        if let Some(already_existing_node) = new_nodes.get(node_id) {
            return Ok(already_existing_node.clone());
        }

        // handle a case where node_id refers to transform node
        {
            let transform_spec = spec.transforms.iter().find(|node| &node.node_id == node_id);
            if let Some(transform) = transform_spec {
                let inputs = transform
                    .input_pads
                    .iter()
                    .map(|node_id| self.ensure_node(ctx, node_id, spec, new_nodes))
                    .collect::<Result<_, _>>()?;
                let node = Node::new(ctx, transform, inputs)
                    .map_err(SceneUpdateError::TransformNodeError)?;
                let node = Arc::new(node);
                new_nodes.insert(node_id.clone(), node.clone());
                return Ok(node);
            }
        }

        // handle a case where node_id refers to input node
        {
            let input_spec = spec.inputs.iter().find(|node| &node.input_id.0 == node_id);
            if let Some(input) = input_spec {
                let node = Node::new_input(ctx, input).map_err(SceneUpdateError::InputNodeError)?;
                let node = Arc::new(node);
                new_nodes.insert(node_id.clone(), node.clone());
                self.inputs.insert(
                    InputId(node_id.clone()),
                    (
                        node.clone(),
                        InputTexture::new(ctx.wgpu_ctx, input.resolution),
                    ),
                );
                return Ok(node);
            }
        }

        Err(SceneUpdateError::NoNodeWithIdError(node_id.clone()))
    }
}<|MERGE_RESOLUTION|>--- conflicted
+++ resolved
@@ -41,13 +41,13 @@
             TransformParams::Shader {
                 shader_id,
                 shader_params,
-<<<<<<< HEAD
                 resolution,
             } => Ok((
-                TransformNode::Shader {
-                    params: shader_params.clone(),
-                    shader: ctx.shader_transforms.get(shader_id)?,
-                },
+                TransformNode::Shader(ShaderNode::new(
+                    ctx.wgpu_ctx,
+                    ctx.shader_transforms.get(shader_id)?,
+                    shader_params.as_ref(),
+                )),
                 *resolution,
             )),
             TransformParams::TextRenderer {
@@ -58,16 +58,6 @@
                     TextRenderer::new(ctx, text_params.clone(), resolution.clone());
                 Ok((TransformNode::TextRenderer { renderer }, resolution))
             }
-=======
-            } => Ok(TransformNode::Shader(ShaderNode::new(
-                ctx.wgpu_ctx,
-                ctx.shader_transforms.get(shader_id)?,
-                shader_params.as_ref(),
-            ))),
-            TransformParams::TextRenderer { text_params } => Ok(TransformNode::TextRenderer {
-                renderer: TextRenderer::new(text_params.clone()),
-            }),
->>>>>>> b3dd99a3
         }
     }
     pub fn render(
