--- conflicted
+++ resolved
@@ -1,10 +1,6 @@
-<<<<<<< HEAD
-pub(crate) fn pad_to_256(value: u32) -> u32 {
-=======
 use compositor_common::scene::Resolution;
 
-pub(super) fn pad_to_256(value: u32) -> u32 {
->>>>>>> ee371c08
+pub(crate) fn pad_to_256(value: u32) -> u32 {
     value + (256 - (value % 256))
 }
 
