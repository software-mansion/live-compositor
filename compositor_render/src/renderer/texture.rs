use std::{
    io::Write,
<<<<<<< HEAD
    mem,
    ops::DerefMut,
=======
>>>>>>> 836a783d
    sync::{Arc, Mutex},
};

use bytes::{BufMut, Bytes, BytesMut};
use compositor_common::{scene::Resolution, Frame};
use crossbeam_channel::bounded;
use log::error;
use wgpu::{Buffer, BufferAsyncError, MapMode};

use self::{utils::pad_to_256, yuv::YUVPendingDownload};

use super::WgpuCtx;

mod base;
<<<<<<< HEAD
pub mod rgba;
=======
mod rgba;
>>>>>>> 836a783d
mod utils;
mod yuv;

pub type RGBATexture = rgba::RGBATexture;
pub type YUVTextures = yuv::YUVTextures;

pub type Texture = base::Texture;

pub struct InputTexture {
    textures: YUVTextures,
    bind_group: wgpu::BindGroup,
    resolution: Resolution,
}

impl InputTexture {
<<<<<<< HEAD
    pub fn new(ctx: &WgpuCtx, resolution: &Resolution) -> Self {
=======
    pub fn new(ctx: &WgpuCtx, resolution: Resolution) -> Self {
>>>>>>> 836a783d
        let textures = YUVTextures::new(ctx, resolution);
        let bind_group = textures.new_bind_group(ctx, &ctx.yuv_bind_group_layout);

        Self {
            textures,
            bind_group,
<<<<<<< HEAD
            resolution: *resolution,
=======
            resolution,
>>>>>>> 836a783d
        }
    }

    pub fn upload(&mut self, ctx: &WgpuCtx, frame: Arc<Frame>) {
        if frame.resolution != self.resolution {
<<<<<<< HEAD
            self.textures = YUVTextures::new(ctx, &frame.resolution);
=======
            self.textures = YUVTextures::new(ctx, frame.resolution);
>>>>>>> 836a783d
            self.bind_group = self
                .textures
                .new_bind_group(ctx, &ctx.yuv_bind_group_layout);
            self.resolution = frame.resolution;
        }
        self.textures.upload(ctx, &frame.data)
    }

    pub fn yuv_textures(&self) -> &YUVTextures {
        &self.textures
    }

    pub fn bind_group(&self) -> &wgpu::BindGroup {
        &self.bind_group
    }
}

struct InnerNodeTexture {
    texture: Arc<RGBATexture>,
    bind_group: Arc<wgpu::BindGroup>,
}

impl InnerNodeTexture {
<<<<<<< HEAD
    pub fn new(ctx: &WgpuCtx, resolution: &Resolution) -> Self {
=======
    pub fn new(ctx: &WgpuCtx, resolution: Resolution) -> Self {
>>>>>>> 836a783d
        let texture = RGBATexture::new(ctx, resolution);
        let bind_group = texture.new_bind_group(ctx, &ctx.rgba_bind_group_layout);

        Self {
            texture: Arc::new(texture),
            bind_group: Arc::new(bind_group),
        }
    }
}

pub struct NodeTexture {
    inner: Mutex<InnerNodeTexture>,
<<<<<<< HEAD
    pub resolution: Resolution,
}

impl NodeTexture {
    pub fn new(ctx: &WgpuCtx, resolution: &Resolution) -> Self {
        Self {
            inner: InnerNodeTexture::new(ctx, resolution).into(),
            resolution: *resolution,
        }
    }

    pub fn ensure_size(&self, ctx: &WgpuCtx, resolution: &Resolution) {
        if *resolution != self.resolution {
            let new_inner = InnerNodeTexture::new(ctx, resolution);
            let mut guard = self.inner.lock().unwrap();
            let _ = mem::replace(guard.deref_mut(), new_inner);
        }
    }

=======
    resolution: Resolution,
}

impl NodeTexture {
    pub fn new(ctx: &WgpuCtx, resolution: Resolution) -> Self {
        Self {
            inner: InnerNodeTexture::new(ctx, resolution).into(),
            resolution,
        }
    }

    pub fn ensure_size(&self, ctx: &WgpuCtx, resolution: Resolution) {
        if resolution != self.resolution {
            let new_inner = InnerNodeTexture::new(ctx, resolution);
            let mut guard = self.inner.lock().unwrap();
            *guard = new_inner;
        }
    }

>>>>>>> 836a783d
    pub fn rgba_texture(&self) -> Arc<RGBATexture> {
        let guard = self.inner.lock().unwrap();
        guard.texture.clone()
    }

    pub fn bind_group(&self) -> Arc<wgpu::BindGroup> {
        let guard = self.inner.lock().unwrap();
        guard.bind_group.clone()
    }
}

pub struct OutputTexture {
    textures: YUVTextures,
    buffers: [wgpu::Buffer; 3],
    resolution: Resolution,
}

impl OutputTexture {
<<<<<<< HEAD
    pub fn new(ctx: &WgpuCtx, resolution: &Resolution) -> Self {
=======
    pub fn new(ctx: &WgpuCtx, resolution: Resolution) -> Self {
>>>>>>> 836a783d
        let textures = YUVTextures::new(ctx, resolution);
        let buffers = textures.new_download_buffers(ctx);
        Self {
            textures,
            buffers,
            resolution: resolution.to_owned(),
        }
    }

    pub fn yuv_textures(&self) -> &YUVTextures {
        &self.textures
    }

<<<<<<< HEAD
    pub fn resolution(&self) -> &Resolution {
        &self.resolution
=======
    pub fn resolution(&self) -> Resolution {
        self.resolution
>>>>>>> 836a783d
    }

    pub fn start_download<'a>(
        &'a self,
        ctx: &WgpuCtx,
    ) -> YUVPendingDownload<
        'a,
        impl FnOnce() -> Result<Bytes, BufferAsyncError> + 'a,
        BufferAsyncError,
    > {
        self.textures.copy_to_buffers(ctx, &self.buffers);

        YUVPendingDownload::new(
<<<<<<< HEAD
            self.download_buffer(self.textures.plains[0].texture.size(), &self.buffers[0]),
            self.download_buffer(self.textures.plains[1].texture.size(), &self.buffers[1]),
            self.download_buffer(self.textures.plains[2].texture.size(), &self.buffers[2]),
=======
            self.download_buffer(self.textures.planes[0].texture.size(), &self.buffers[0]),
            self.download_buffer(self.textures.planes[1].texture.size(), &self.buffers[1]),
            self.download_buffer(self.textures.planes[2].texture.size(), &self.buffers[2]),
>>>>>>> 836a783d
        )
    }

    fn download_buffer<'a>(
        &'a self,
        size: wgpu::Extent3d,
        source: &'a Buffer,
    ) -> impl FnOnce() -> Result<Bytes, BufferAsyncError> + 'a {
        let buffer = BytesMut::with_capacity((size.width * size.height) as usize);
        let (s, r) = bounded(1);
        source.slice(..).map_async(MapMode::Read, move |result| {
            if let Err(err) = s.send(result) {
                error!("channel send error: {err}")
            }
        });

        move || {
            r.recv().unwrap()?;
            let mut buffer = buffer.writer();
            {
                let range = source.slice(..).get_mapped_range();
                let chunks = range.chunks(pad_to_256(size.width) as usize);
                for chunk in chunks {
                    buffer.write_all(&chunk[..size.width as usize]).unwrap();
                }
            };
            source.unmap();
            Ok(buffer.into_inner().into())
        }
    }
}<|MERGE_RESOLUTION|>--- conflicted
+++ resolved
@@ -1,10 +1,5 @@
 use std::{
     io::Write,
-<<<<<<< HEAD
-    mem,
-    ops::DerefMut,
-=======
->>>>>>> 836a783d
     sync::{Arc, Mutex},
 };
 
@@ -19,11 +14,7 @@
 use super::WgpuCtx;
 
 mod base;
-<<<<<<< HEAD
-pub mod rgba;
-=======
 mod rgba;
->>>>>>> 836a783d
 mod utils;
 mod yuv;
 
@@ -39,32 +30,20 @@
 }
 
 impl InputTexture {
-<<<<<<< HEAD
-    pub fn new(ctx: &WgpuCtx, resolution: &Resolution) -> Self {
-=======
     pub fn new(ctx: &WgpuCtx, resolution: Resolution) -> Self {
->>>>>>> 836a783d
         let textures = YUVTextures::new(ctx, resolution);
         let bind_group = textures.new_bind_group(ctx, &ctx.yuv_bind_group_layout);
 
         Self {
             textures,
             bind_group,
-<<<<<<< HEAD
-            resolution: *resolution,
-=======
             resolution,
->>>>>>> 836a783d
         }
     }
 
     pub fn upload(&mut self, ctx: &WgpuCtx, frame: Arc<Frame>) {
         if frame.resolution != self.resolution {
-<<<<<<< HEAD
-            self.textures = YUVTextures::new(ctx, &frame.resolution);
-=======
             self.textures = YUVTextures::new(ctx, frame.resolution);
->>>>>>> 836a783d
             self.bind_group = self
                 .textures
                 .new_bind_group(ctx, &ctx.yuv_bind_group_layout);
@@ -88,11 +67,7 @@
 }
 
 impl InnerNodeTexture {
-<<<<<<< HEAD
-    pub fn new(ctx: &WgpuCtx, resolution: &Resolution) -> Self {
-=======
     pub fn new(ctx: &WgpuCtx, resolution: Resolution) -> Self {
->>>>>>> 836a783d
         let texture = RGBATexture::new(ctx, resolution);
         let bind_group = texture.new_bind_group(ctx, &ctx.rgba_bind_group_layout);
 
@@ -105,28 +80,7 @@
 
 pub struct NodeTexture {
     inner: Mutex<InnerNodeTexture>,
-<<<<<<< HEAD
     pub resolution: Resolution,
-}
-
-impl NodeTexture {
-    pub fn new(ctx: &WgpuCtx, resolution: &Resolution) -> Self {
-        Self {
-            inner: InnerNodeTexture::new(ctx, resolution).into(),
-            resolution: *resolution,
-        }
-    }
-
-    pub fn ensure_size(&self, ctx: &WgpuCtx, resolution: &Resolution) {
-        if *resolution != self.resolution {
-            let new_inner = InnerNodeTexture::new(ctx, resolution);
-            let mut guard = self.inner.lock().unwrap();
-            let _ = mem::replace(guard.deref_mut(), new_inner);
-        }
-    }
-
-=======
-    resolution: Resolution,
 }
 
 impl NodeTexture {
@@ -145,7 +99,6 @@
         }
     }
 
->>>>>>> 836a783d
     pub fn rgba_texture(&self) -> Arc<RGBATexture> {
         let guard = self.inner.lock().unwrap();
         guard.texture.clone()
@@ -164,11 +117,7 @@
 }
 
 impl OutputTexture {
-<<<<<<< HEAD
-    pub fn new(ctx: &WgpuCtx, resolution: &Resolution) -> Self {
-=======
     pub fn new(ctx: &WgpuCtx, resolution: Resolution) -> Self {
->>>>>>> 836a783d
         let textures = YUVTextures::new(ctx, resolution);
         let buffers = textures.new_download_buffers(ctx);
         Self {
@@ -182,13 +131,8 @@
         &self.textures
     }
 
-<<<<<<< HEAD
-    pub fn resolution(&self) -> &Resolution {
-        &self.resolution
-=======
     pub fn resolution(&self) -> Resolution {
         self.resolution
->>>>>>> 836a783d
     }
 
     pub fn start_download<'a>(
@@ -202,15 +146,9 @@
         self.textures.copy_to_buffers(ctx, &self.buffers);
 
         YUVPendingDownload::new(
-<<<<<<< HEAD
-            self.download_buffer(self.textures.plains[0].texture.size(), &self.buffers[0]),
-            self.download_buffer(self.textures.plains[1].texture.size(), &self.buffers[1]),
-            self.download_buffer(self.textures.plains[2].texture.size(), &self.buffers[2]),
-=======
             self.download_buffer(self.textures.planes[0].texture.size(), &self.buffers[0]),
             self.download_buffer(self.textures.planes[1].texture.size(), &self.buffers[1]),
             self.download_buffer(self.textures.planes[2].texture.size(), &self.buffers[2]),
->>>>>>> 836a783d
         )
     }
 
