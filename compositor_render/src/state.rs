--- conflicted
+++ resolved
@@ -32,12 +32,8 @@
 mod render_loop;
 pub mod renderers;
 
-<<<<<<< HEAD
 use log::debug;
-pub(crate) use render_loop::NodeRenderPass;
-
-=======
->>>>>>> 661f806d
+
 pub struct RendererOptions {
     pub web_renderer: web_renderer::WebRendererInitOptions,
     pub framerate: Framerate,
