--- conflicted
+++ resolved
@@ -30,11 +30,7 @@
         let ctx = self.0.lock().unwrap().register_transformation_ctx();
         match spec {
             TransformationSpec::Shader { source } => {
-<<<<<<< HEAD
-                let shader = Arc::new(Shader::new(&ctx.wgpu_ctx, source));
-=======
-                let shader = Arc::new(Shader::new(&ctx, source)?);
->>>>>>> 236afe25
+                let shader = Arc::new(Shader::new(&ctx.wgpu_ctx, source)?);
 
                 let mut guard = self.0.lock().unwrap();
                 guard.shader_transforms.register(&key, shader)?
