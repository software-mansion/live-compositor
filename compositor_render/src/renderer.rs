use std::sync::Arc;
use std::time::Duration;

use compositor_common::scene::{InputId, OutputId, Resolution, SceneSpec};
use log::error;

use crate::{
    frame_set::FrameSet,
    registry::TransformationRegistry,
    render_loop::{populate_inputs, read_outputs},
    transformations::image_renderer::{Image, ImageError},
    transformations::{
        builtin::transformations::BuiltinTransformations, text_renderer::TextRendererCtx,
    },
};
use crate::{
    registry::{self, RegistryType},
    render_loop::run_transforms,
    transformations::{
        shader::Shader,
        web_renderer::{
            electron::ElectronNewError, ElectronInstance, WebRenderer, WebRendererNewError,
        },
    },
};

use self::{
    format::TextureFormat,
    scene::{Scene, SceneUpdateError},
    utils::TextureUtils,
};

pub mod common_pipeline;
mod format;
pub mod scene;
pub mod texture;
mod utils;

pub struct Renderer {
    pub wgpu_ctx: Arc<WgpuCtx>,
    pub text_renderer_ctx: TextRendererCtx,
    pub electron_instance: Arc<ElectronInstance>,
    pub scene: Scene,
    pub scene_spec: Arc<SceneSpec>,
    pub(crate) shader_transforms: TransformationRegistry<Arc<Shader>>,
    pub(crate) web_renderers: TransformationRegistry<Arc<WebRenderer>>,
<<<<<<< HEAD
    pub(crate) image_registry: TransformationRegistry<Arc<Image>>,
    pub(crate) builtin_transformations: BuiltinTransformations,
=======
    pub(crate) image_registry: TransformationRegistry<Image>,
>>>>>>> def2d4ba
}

pub struct RenderCtx<'a> {
    pub wgpu_ctx: &'a Arc<WgpuCtx>,
    pub text_renderer_ctx: &'a TextRendererCtx,
    pub electron: &'a Arc<ElectronInstance>,
    pub(crate) shader_transforms: &'a TransformationRegistry<Arc<Shader>>,
    pub(crate) web_renderers: &'a TransformationRegistry<Arc<WebRenderer>>,
<<<<<<< HEAD
    pub(crate) image_registry: &'a TransformationRegistry<Arc<Image>>,
    pub(crate) builtin_transforms: &'a BuiltinTransformations,
=======
    pub(crate) image_registry: &'a TransformationRegistry<Image>,
>>>>>>> def2d4ba
}

pub struct RegisterTransformationCtx {
    pub wgpu_ctx: Arc<WgpuCtx>,
    pub electron: Arc<ElectronInstance>,
}

#[derive(Debug, thiserror::Error)]
pub enum RendererNewError {
    #[error("failed to initialize a wgpu context")]
    FailedToInitWgpuCtx(#[from] WgpuCtxNewError),

    #[error("failed to start an electron instance")]
    FailedToStartElectron(#[from] ElectronNewError),

    #[error("failed to initialize builtin transformation")]
    BuiltInTransformationsInitError(#[from] WgpuError),
}

#[derive(Debug, thiserror::Error)]
pub enum RendererRegisterTransformationError {
    #[error("failed to register a transformation in the transformation registry")]
    TransformationRegistry(#[from] registry::RegisterError),

    #[error("failed to to initialize the shader")]
    Shader(#[from] WgpuError),

    #[error("failed to create web renderer transformation")]
    WebRendererTransformation(#[from] WebRendererNewError),

    #[error("failed to prepare image")]
    ImageTransformation(#[from] ImageError),
}

impl Renderer {
    pub fn new(init_web: bool) -> Result<Self, RendererNewError> {
        let wgpu_ctx = Arc::new(WgpuCtx::new()?);

        Ok(Self {
            wgpu_ctx: wgpu_ctx.clone(),
            text_renderer_ctx: TextRendererCtx::new(),
            electron_instance: Arc::new(ElectronInstance::new(9002, init_web)?), // TODO: make it configurable
            scene: Scene::empty(),
            web_renderers: TransformationRegistry::new(RegistryType::WebRenderer),
            shader_transforms: TransformationRegistry::new(RegistryType::Shader),
            image_registry: TransformationRegistry::new(RegistryType::Image),
            builtin_transformations: BuiltinTransformations::new(&wgpu_ctx)?,
            scene_spec: Arc::new(SceneSpec {
                inputs: vec![],
                transforms: vec![],
                outputs: vec![],
            }),
        })
    }

    pub(super) fn register_transformation_ctx(&self) -> RegisterTransformationCtx {
        RegisterTransformationCtx {
            wgpu_ctx: self.wgpu_ctx.clone(),
            electron: self.electron_instance.clone(),
        }
    }

    pub fn render(
        &mut self,
        mut inputs: FrameSet<InputId>,
    ) -> Result<FrameSet<OutputId>, RenderError> {
        let ctx = &mut RenderCtx {
            wgpu_ctx: &self.wgpu_ctx,
            electron: &self.electron_instance,
            shader_transforms: &self.shader_transforms,
            web_renderers: &self.web_renderers,
            text_renderer_ctx: &self.text_renderer_ctx,
            image_registry: &self.image_registry,
            builtin_transforms: &self.builtin_transformations,
        };

        let scope = WgpuErrorScope::push(&ctx.wgpu_ctx.device);

        populate_inputs(ctx, &mut self.scene, &mut inputs.frames);
        run_transforms(ctx, &self.scene, inputs.pts);
        let frames = read_outputs(ctx, &self.scene, inputs.pts);

        scope.pop(&ctx.wgpu_ctx.device)?;

        Ok(FrameSet {
            frames,
            pts: inputs.pts,
        })
    }

    pub fn update_scene(&mut self, scene_specs: Arc<SceneSpec>) -> Result<(), SceneUpdateError> {
        self.scene.update(
            &RenderCtx {
                wgpu_ctx: &self.wgpu_ctx,
                text_renderer_ctx: &self.text_renderer_ctx,
                electron: &self.electron_instance,
                shader_transforms: &self.shader_transforms,
                web_renderers: &self.web_renderers,
                image_registry: &self.image_registry,
                builtin_transforms: &self.builtin_transformations,
            },
            &scene_specs,
        )?;
        self.scene_spec = scene_specs;
        Ok(())
    }
}

#[derive(Debug, thiserror::Error)]
pub enum RenderError {
    #[error("wgpu error encountered while rendering")]
    WgpuError(#[from] WgpuError),
}

pub struct WgpuCtx {
    #[allow(dead_code)]
    pub device: wgpu::Device,

    #[allow(dead_code)]
    pub queue: wgpu::Queue,

    pub format: TextureFormat,
    pub utils: TextureUtils,

    pub shader_parameters_bind_group_layout: wgpu::BindGroupLayout,
    pub compositor_provided_parameters_buffer: wgpu::Buffer,
}

#[derive(Debug, thiserror::Error)]
pub enum WgpuCtxNewError {
    #[error("failed to get a wgpu adapter")]
    NoAdapter,

    #[error("failed to get a wgpu device")]
    NoDevice(#[from] wgpu::RequestDeviceError),

    #[error("wgpu error")]
    WgpuError(#[from] WgpuError),
}

#[derive(Debug, thiserror::Error)]
pub enum WgpuError {
    #[error("wgpu validation error: {0}")]
    Validation(String),
    #[error("wgpu out of memory error: {0}")]
    OutOfMemory(String),
}

impl From<wgpu::Error> for WgpuError {
    fn from(value: wgpu::Error) -> Self {
        match value {
            wgpu::Error::OutOfMemory { .. } => Self::OutOfMemory(format!("{value}")),
            wgpu::Error::Validation { .. } => Self::Validation(format!("{value}")),
        }
    }
}

impl WgpuCtx {
    fn new() -> Result<Self, WgpuCtxNewError> {
        let instance = wgpu::Instance::new(wgpu::InstanceDescriptor {
            backends: wgpu::Backends::all(),
            ..Default::default()
        });

        let adapter =
            pollster::block_on(instance.request_adapter(&wgpu::RequestAdapterOptionsBase {
                power_preference: wgpu::PowerPreference::HighPerformance,
                force_fallback_adapter: false,
                compatible_surface: None,
            }))
            .ok_or(WgpuCtxNewError::NoAdapter)?;

        let (device, queue) = pollster::block_on(adapter.request_device(
            &wgpu::DeviceDescriptor {
                label: Some("Video Compositor's GPU :^)"),
                limits: wgpu::Limits {
                    max_push_constant_size: 128,
                    ..Default::default()
                },
                features: wgpu::Features::TEXTURE_BINDING_ARRAY | wgpu::Features::PUSH_CONSTANTS,
            },
            None,
        ))?;

        let scope = WgpuErrorScope::push(&device);

        let format = TextureFormat::new(&device);
        let utils = TextureUtils::new(&device);

        let shader_parameters_bind_group_layout = Shader::new_parameters_bind_group_layout(&device);

        let compositor_provided_parameters_buffer = device.create_buffer(&wgpu::BufferDescriptor {
            label: Some("global shader parameters buffer"),
            mapped_at_creation: false,
            size: std::mem::size_of::<CommonShaderParameters>() as u64,
            usage: wgpu::BufferUsages::COPY_DST | wgpu::BufferUsages::UNIFORM,
        });

        scope.pop(&device)?;

        device.on_uncaptured_error(Box::new(|e| {
            error!("wgpu error: {:?}", e);
        }));

        Ok(Self {
            device,
            queue,
            format,
            utils,
            shader_parameters_bind_group_layout,
            compositor_provided_parameters_buffer,
        })
    }
}

#[repr(C)]
#[derive(Debug, bytemuck::Pod, bytemuck::Zeroable, Clone, Copy)]
pub struct CommonShaderParameters {
    time: f32,
    textures_count: u32,
    output_resolution: [u32; 2],
}

impl CommonShaderParameters {
    pub fn new(time: Duration, textures_count: u32, output_resolution: Resolution) -> Self {
        Self {
            time: time.as_secs_f32(),
            textures_count,
            output_resolution: [
                output_resolution.width as u32,
                output_resolution.height as u32,
            ],
        }
    }

    pub fn push_constant_size() -> u32 {
        let size = std::mem::size_of::<CommonShaderParameters>() as u32;
        match size % 4 {
            0 => size,
            rest => size + (4 - rest),
        }
    }

    pub fn push_constant(&self) -> &[u8] {
        bytemuck::bytes_of(self)
    }
}

#[must_use]
pub(crate) struct WgpuErrorScope;

impl WgpuErrorScope {
    pub(crate) fn push(device: &wgpu::Device) -> Self {
        device.push_error_scope(wgpu::ErrorFilter::Validation);
        device.push_error_scope(wgpu::ErrorFilter::OutOfMemory);

        Self
    }

    pub(crate) fn pop(self, device: &wgpu::Device) -> Result<(), WgpuError> {
        for _ in 0..2 {
            if let Some(error) = pollster::block_on(device.pop_error_scope()) {
                return Err(error.into());
            }
        }

        Ok(())
    }
}<|MERGE_RESOLUTION|>--- conflicted
+++ resolved
@@ -43,13 +43,9 @@
     pub scene: Scene,
     pub scene_spec: Arc<SceneSpec>,
     pub(crate) shader_transforms: TransformationRegistry<Arc<Shader>>,
+    pub(crate) builtin_transformations: BuiltinTransformations,
     pub(crate) web_renderers: TransformationRegistry<Arc<WebRenderer>>,
-<<<<<<< HEAD
-    pub(crate) image_registry: TransformationRegistry<Arc<Image>>,
-    pub(crate) builtin_transformations: BuiltinTransformations,
-=======
     pub(crate) image_registry: TransformationRegistry<Image>,
->>>>>>> def2d4ba
 }
 
 pub struct RenderCtx<'a> {
@@ -57,13 +53,9 @@
     pub text_renderer_ctx: &'a TextRendererCtx,
     pub electron: &'a Arc<ElectronInstance>,
     pub(crate) shader_transforms: &'a TransformationRegistry<Arc<Shader>>,
+    pub(crate) builtin_transforms: &'a BuiltinTransformations,
     pub(crate) web_renderers: &'a TransformationRegistry<Arc<WebRenderer>>,
-<<<<<<< HEAD
-    pub(crate) image_registry: &'a TransformationRegistry<Arc<Image>>,
-    pub(crate) builtin_transforms: &'a BuiltinTransformations,
-=======
     pub(crate) image_registry: &'a TransformationRegistry<Image>,
->>>>>>> def2d4ba
 }
 
 pub struct RegisterTransformationCtx {
