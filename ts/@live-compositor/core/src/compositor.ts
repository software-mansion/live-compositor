--- conflicted
+++ resolved
@@ -1,19 +1,12 @@
-<<<<<<< HEAD
-import type { RegisterInput, RegisterOutput, Renderers } from 'live-compositor';
+import type { Renderers } from 'live-compositor';
 import { _liveCompositorInternals } from 'live-compositor';
 import { ApiClient } from './api.js';
 import Output from './output.js';
 import type { CompositorManager } from './compositorManager.js';
+import type { RegisterOutput } from './api/output.js';
 import { intoRegisterOutput } from './api/output.js';
+import type { RegisterInput } from './api/input.js';
 import { intoRegisterInput } from './api/input.js';
-=======
-import { _liveCompositorInternals, Renderers } from 'live-compositor';
-import { ApiClient } from './api.js';
-import Output from './output.js';
-import { CompositorManager } from './compositorManager.js';
-import { intoRegisterOutput, RegisterOutput } from './api/output.js';
-import { intoRegisterInput, RegisterInput } from './api/input.js';
->>>>>>> 3412ce72
 import { onCompositorEvent } from './event.js';
 import { intoRegisterImage, intoRegisterWebRenderer } from './api/renderer.js';
 
